--- conflicted
+++ resolved
@@ -225,15 +225,7 @@
     }
 
     // Şifreyi değiştir
-<<<<<<< HEAD
-    // Ensure userId is a string before passing to the service
-    if (typeof userId !== 'string') {
-      throw new UnauthorizedError('Geçersiz kullanıcı kimliği türü');
-    }
-    await authService.changePassword(userId, currentPassword, newPassword);
-=======
     await authService.changePassword(String(userId), currentPassword, newPassword);
->>>>>>> 22302df5
 
     // Tüm oturumları sonlandır (isteğe bağlı)
     // await sessionService.terminateAllSessions(userId);
@@ -254,4 +246,4 @@
   roles: ['user', 'admin', 'service']
 });
 
-export default router;+export default router;
