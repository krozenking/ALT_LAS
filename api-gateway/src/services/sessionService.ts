import crypto from 'crypto';
import logger from '../utils/logger';
import { UnauthorizedError, NotFoundError } from '../utils/errors';

// Oturum bilgisi arayüzü
export interface SessionInfo {
  id: string;
  userId: string;
  refreshToken: string;
  deviceInfo: DeviceInfo;
  createdAt: Date;
  expiresAt: Date;
  lastUsedAt: Date;
  isActive: boolean;
  lastActivityAt?: Date; // Oturum zaman aşımı için son aktivite zamanı
}

// Cihaz bilgisi arayüzü
export interface DeviceInfo {
  deviceId?: string;
  deviceName?: string;
  deviceType?: string;
  browser?: string;
  os?: string;
  ip?: string;
  userAgent?: string;
}

// Oturum saklama için Map (gerçek uygulamada veritabanı kullanılmalı)
const sessions = new Map<string, SessionInfo>();

// Kullanıcı ID'sine göre oturumları saklama (hızlı erişim için)
const userSessions = new Map<string, Set<string>>();

// Refresh token'a göre oturum ID'lerini saklama (hızlı erişim için)
const refreshTokenSessions = new Map<string, string>();

// Oturum yapılandırması
const sessionConfig = {
  // Varsayılan oturum süresi (gün)
  defaultExpiryDays: 7,
  
  // Oturum zaman aşımı süresi (dakika) - 30 dakika
  inactivityTimeoutMinutes: 30,
  
  // Maksimum aktif oturum sayısı (kullanıcı başına)
  maxActiveSessions: 5,
  
  // Oturum temizleme aralığı (ms) - 1 saat
  cleanupInterval: 3600000
};

/**
 * Yeni bir oturum oluşturur
 * @param userId Kullanıcı ID'si
 * @param refreshToken Refresh token
 * @param deviceInfo Cihaz bilgisi
 * @param expiresInDays Oturum süresi (gün)
 * @returns Oturum bilgisi
 */
export const createSession = (
  userId: string,
  refreshToken: string,
  deviceInfo: DeviceInfo,
  expiresInDays: number = sessionConfig.defaultExpiryDays
): SessionInfo => {
  // Oturum ID'si oluştur
  const sessionId = crypto.randomUUID();
  
  // Oturum bilgisini oluştur
  const now = new Date();
  const expiresAt = new Date(now);
  expiresAt.setDate(expiresAt.getDate() + expiresInDays);
  
  const sessionInfo: SessionInfo = {
    id: sessionId,
    userId,
    refreshToken,
    deviceInfo,
    createdAt: now,
    expiresAt,
    lastUsedAt: now,
    lastActivityAt: now,
    isActive: true
  };
  
  // Kullanıcının aktif oturum sayısını kontrol et
  const userActiveSessions = getUserActiveSessions(userId);
  
  // Eğer maksimum aktif oturum sayısına ulaşıldıysa, en eski oturumu sonlandır
  if (userActiveSessions.length >= sessionConfig.maxActiveSessions) {
    // Oturumları oluşturma zamanına göre sırala
    userActiveSessions.sort((a, b) => a.createdAt.getTime() - b.createdAt.getTime());
    
    // En eski oturumu sonlandır
    const oldestSession = userActiveSessions[0];
    invalidateSession(oldestSession.id);
    
    logger.info(`Kullanıcı maksimum oturum sayısına ulaştı, en eski oturum sonlandırıldı: ${oldestSession.id} (Kullanıcı: ${userId})`);
  }
  
  // Aynı cihaz için önceki oturumu kontrol et ve sonlandır
  if (deviceInfo.deviceId) {
    const existingDeviceSession = getUserSessionByDevice(userId, deviceInfo.deviceId);
    if (existingDeviceSession) {
      invalidateSession(existingDeviceSession.id);
      logger.info(`Aynı cihaz için önceki oturum sonlandırıldı: ${existingDeviceSession.id} (Kullanıcı: ${userId}, Cihaz: ${deviceInfo.deviceId})`);
    }
  }
  
  // Oturumu sakla
  sessions.set(sessionId, sessionInfo);
  
  // Kullanıcı oturumlarını güncelle
  if (!userSessions.has(userId)) {
    userSessions.set(userId, new Set<string>());
  }
  userSessions.get(userId)?.add(sessionId);
  
  // Refresh token ile oturum ID'sini ilişkilendir
  refreshTokenSessions.set(refreshToken, sessionId);
  
  logger.info(`Yeni oturum oluşturuldu: ${sessionId} (Kullanıcı: ${userId}, Cihaz: ${deviceInfo.deviceName || 'Bilinmeyen'})`);
  
  return sessionInfo;
};

/**
 * Refresh token ile oturum bilgisini alır
 * @param refreshToken Refresh token
 * @returns Oturum bilgisi
 */
export const getSessionByRefreshToken = (refreshToken: string): SessionInfo => {
  // Refresh token ile oturum ID'sini bul
  const sessionId = refreshTokenSessions.get(refreshToken);
  
  if (!sessionId) {
    throw new UnauthorizedError('Geçersiz refresh token');
  }
  
  // Oturum bilgisini al
  const session = sessions.get(sessionId);
  
  if (!session || !session.isActive) {
    // Eğer oturum bulunamazsa veya aktif değilse, ilişkiyi temizle
    refreshTokenSessions.delete(refreshToken);
    throw new UnauthorizedError('Geçersiz veya sonlandırılmış oturum');
  }
  
  // Oturum süresini kontrol et
  if (session.expiresAt < new Date()) {
    // Oturumu sonlandır
    invalidateSession(sessionId);
    // İlişkiyi temizle
    refreshTokenSessions.delete(refreshToken);
    throw new UnauthorizedError('Oturum süresi doldu');
  }
  
  // Oturum zaman aşımını kontrol et
  if (session.lastActivityAt) {
    const inactivityTimeout = new Date(session.lastActivityAt);
    inactivityTimeout.setMinutes(inactivityTimeout.getMinutes() + sessionConfig.inactivityTimeoutMinutes);
    
    if (inactivityTimeout < new Date()) {
      // Oturumu sonlandır
      invalidateSession(sessionId);
      // İlişkiyi temizle
      refreshTokenSessions.delete(refreshToken);
      throw new UnauthorizedError('Oturum zaman aşımına uğradı');
    }
  }
  
  return session;
};

/**
 * Oturum bilgisini günceller
 * @param sessionId Oturum ID'si
 * @param updates Güncellenecek alanlar
 * @returns Güncellenmiş oturum bilgisi
 */
export const updateSession = (
  sessionId: string,
  updates: Partial<Pick<SessionInfo, 'refreshToken' | 'lastUsedAt' | 'expiresAt' | 'isActive' | 'lastActivityAt'>>
): SessionInfo => {
  const session = sessions.get(sessionId);
  
  if (!session) {
    throw new NotFoundError('Oturum bulunamadı');
  }
  
  // Refresh token değişiyorsa, ilişkileri güncelle
  if (updates.refreshToken && updates.refreshToken !== session.refreshToken) {
    // Eski refresh token ilişkisini kaldır
    refreshTokenSessions.delete(session.refreshToken);
    // Yeni refresh token ilişkisini ekle
    refreshTokenSessions.set(updates.refreshToken, sessionId);
  }
  
  // Alanları güncelle
  Object.assign(session, updates);
  
  // Son kullanma tarihini güncelle (eğer belirtilmemişse)
  if (!updates.lastUsedAt) {
    session.lastUsedAt = new Date();
  }
  
  // Son aktivite zamanını güncelle (eğer belirtilmemişse)
  if (!updates.lastActivityAt) {
    session.lastActivityAt = new Date();
  }
  
  logger.debug(`Oturum güncellendi: ${sessionId}`);
  
  return session;
};

/**
 * Oturumu sonlandırır
 * @param sessionId Oturum ID'si
 */
export const invalidateSession = (sessionId: string): void => {
  const session = sessions.get(sessionId);
  
  if (!session) {
    logger.warn(`Sonlandırılacak oturum bulunamadı: ${sessionId}`);
    return;
  }
  
  // Oturumu pasif yap
  session.isActive = false;
  
  // Refresh token ilişkisini kaldır
  refreshTokenSessions.delete(session.refreshToken);
  
  logger.info(`Oturum sonlandırıldı: ${sessionId} (Kullanıcı: ${session.userId})`);
};

/**
 * Refresh token ile oturumu sonlandırır
 * @param refreshToken Refresh token
 */
export const invalidateSessionByRefreshToken = (refreshToken: string): void => {
  // Refresh token ile oturum ID'sini bul
  const sessionId = refreshTokenSessions.get(refreshToken);
  
  if (!sessionId) {
    logger.warn(`Refresh token ile ilişkili oturum bulunamadı: ${refreshToken}`);
    return;
  }
  
  // Oturumu sonlandır
  invalidateSession(sessionId);
  
  // İlişkiyi temizle
  refreshTokenSessions.delete(refreshToken);
};

/**
 * Kullanıcının tüm oturumlarını sonlandırır
 * @param userId Kullanıcı ID'si
 */
export const invalidateAllUserSessions = (userId: string): void => {
  const userSessionIds = userSessions.get(userId);
  
  if (!userSessionIds || userSessionIds.size === 0) {
    logger.warn(`Kullanıcının aktif oturumu bulunamadı: ${userId}`);
    return;
  }
  
  // Tüm oturumları sonlandır
  userSessionIds.forEach(sessionId => {
    const session = sessions.get(sessionId);
    if (session && session.isActive) {
      // Oturumu sonlandır
      invalidateSession(sessionId);
    }
  });
  
  logger.info(`Kullanıcının tüm oturumları sonlandırıldı: ${userId} (${userSessionIds.size} oturum)`);
};

/**
 * Kullanıcının belirli bir oturum dışındaki tüm oturumlarını sonlandırır
 * @param userId Kullanıcı ID'si
 * @param excludeSessionId Hariç tutulacak oturum ID'si
 */
export const invalidateAllUserSessionsExcept = (userId: string, excludeSessionId: string): void => {
  const userSessionIds = userSessions.get(userId);
  
  if (!userSessionIds || userSessionIds.size === 0) {
    logger.warn(`Kullanıcının aktif oturumu bulunamadı: ${userId}`);
    return;
  }
  
  let invalidatedCount = 0;
  
  // Belirtilen oturum dışındaki tüm oturumları sonlandır
  userSessionIds.forEach(sessionId => {
    if (sessionId !== excludeSessionId) {
      const session = sessions.get(sessionId);
      if (session && session.isActive) {
        // Oturumu sonlandır
        invalidateSession(sessionId);
        invalidatedCount++;
      }
    }
  });
  
  logger.info(`Kullanıcının diğer oturumları sonlandırıldı: ${userId} (${invalidatedCount} oturum, ${excludeSessionId} hariç)`);
};

/**
 * Kullanıcının aktif oturumlarını alır
 * @param userId Kullanıcı ID'si
 * @returns Aktif oturumlar
 */
export const getUserActiveSessions = (userId: string): SessionInfo[] => {
  const userSessionIds = userSessions.get(userId);
  
  if (!userSessionIds) {
    return [];
  }
  
  // Aktif oturumları filtrele
  const activeSessions = Array.from(userSessionIds)
    .map(sessionId => sessions.get(sessionId))
    .filter(session => session && session.isActive && session.expiresAt > new Date()) as SessionInfo[];
  
  return activeSessions;
};

/**
 * Kullanıcının belirli bir cihaz için aktif oturumunu alır
 * @param userId Kullanıcı ID'si
 * @param deviceId Cihaz ID'si
 * @returns Oturum bilgisi veya undefined
 */
export const getUserSessionByDevice = (userId: string, deviceId: string): SessionInfo | undefined => {
  const userSessionIds = userSessions.get(userId);
  
  if (!userSessionIds) {
    return undefined;
  }
  
  // Cihaz ID'sine göre oturumu bul
  for (const sessionId of userSessionIds) {
    const session = sessions.get(sessionId);
    if (session && 
        session.isActive && 
        session.expiresAt > new Date() && 
        session.deviceInfo.deviceId === deviceId) {
      return session;
    }
  }
  
  return undefined;
};

/**
 * Oturum aktivitesini günceller
 * @param sessionId Oturum ID'si
 */
export const updateSessionActivity = (sessionId: string): void => {
  const session = sessions.get(sessionId);
  
  if (!session) {
    logger.warn(`Aktivite güncellenecek oturum bulunamadı: ${sessionId}`);
    return;
  }
  
  // Son aktivite zamanını güncelle
  session.lastActivityAt = new Date();
  
  logger.debug(`Oturum aktivitesi güncellendi: ${sessionId}`);
};

/**
 * Oturum süresini uzatır
 * @param sessionId Oturum ID'si
 * @param additionalDays Eklenecek gün sayısı
 */
export const extendSessionExpiry = (sessionId: string, additionalDays: number = 7): void => {
  const session = sessions.get(sessionId);
  
  if (!session) {
    logger.warn(`Süresi uzatılacak oturum bulunamadı: ${sessionId}`);
    return;
  }
  
  // Yeni son kullanma tarihini hesapla
  const newExpiresAt = new Date(session.expiresAt);
  newExpiresAt.setDate(newExpiresAt.getDate() + additionalDays);
  
  // Son kullanma tarihini güncelle
  session.expiresAt = newExpiresAt;
  
  logger.info(`Oturum süresi uzatıldı: ${sessionId} (Yeni son kullanma tarihi: ${newExpiresAt.toISOString()})`);
};

/**
 * Oturum zaman aşımı süresini kontrol eder ve gerekirse oturumu sonlandırır
 * @param sessionId Oturum ID'si
 * @returns Oturum aktif mi
 */
export const checkSessionTimeout = (sessionId: string): boolean => {
  const session = sessions.get(sessionId);
  
  if (!session || !session.isActive) {
    return false;
  }
  
  // Oturum süresini kontrol et
  if (session.expiresAt < new Date()) {
    // Oturumu sonlandır
    invalidateSession(sessionId);
    logger.info(`Oturum süresi doldu ve sonlandırıldı: ${sessionId}`);
    return false;
  }
  
  // Oturum zaman aşımını kontrol et
  if (session.lastActivityAt) {
    const inactivityTimeout = new Date(session.lastActivityAt);
    inactivityTimeout.setMinutes(inactivityTimeout.getMinutes() + sessionConfig.inactivityTimeoutMinutes);
    
    if (inactivityTimeout < new Date()) {
      // Oturumu sonlandır
      invalidateSession(sessionId);
      logger.info(`Oturum zaman aşımına uğradı ve sonlandırıldı: ${sessionId}`);
      return false;
    }
  }
  
  return true;
};

/**
 * Süresi dolmuş ve zaman aşımına uğramış oturumları temizler
 */
export const cleanupExpiredSessions = (): void => {
  const now = new Date();
  let expiredCount = 0;
  let timeoutCount = 0;
  
  // Tüm oturumları kontrol et
  sessions.forEach((session, sessionId) => {
    if (!session.isActive) {
      // Pasif oturumları temizle
      cleanupSession(sessionId);
      expiredCount++;
    } else if (session.expiresAt <= now) {
      // Süresi dolmuş oturumları sonlandır ve temizle
      invalidateSession(sessionId);
      cleanupSession(sessionId);
      expiredCount++;
    } else if (session.lastActivityAt) {
      // Zaman aşımına uğramış oturumları kontrol et
      const inactivityTimeout = new Date(session.lastActivityAt);
      inactivityTimeout.setMinutes(inactivityTimeout.getMinutes() + sessionConfig.inactivityTimeoutMinutes);
      
      if (inactivityTimeout <= now) {
        // Zaman aşımına uğramış oturumları sonlandır ve temizle
        invalidateSession(sessionId);
        cleanupSession(sessionId);
        timeoutCount++;
      }
    }
  });
  
  if (expiredCount > 0 || timeoutCount > 0) {
    logger.info(`Oturum temizleme: ${expiredCount} süresi dolmuş, ${timeoutCount} zaman aşımına uğramış oturum temizlendi`);
  }
};

/**
 * Oturum kaydını temizler
 * @param sessionId Oturum ID'si
 */
const cleanupSession = (sessionId: string): void => {
  const session = sessions.get(sessionId);
  
  if (!session) {
    return;
  }
  
  // Kullanıcı oturumlarından kaldır
  const userSessionIds = userSessions.get(session.userId);
  if (userSessionIds) {
    userSessionIds.delete(sessionId);
    // Eğer kullanıcının hiç oturumu kalmadıysa, kullanıcı kaydını da kaldır
    if (userSessionIds.size === 0) {
      userSessions.delete(session.userId);
    }
  }
  
  // Refresh token ilişkisini kaldır
  refreshTokenSessions.delete(session.refreshToken);
  
  // Oturumu kaldır
  sessions.delete(sessionId);
};

/**
 * Oturum yapılandırmasını günceller
 * @param config Yeni yapılandırma
 */
export const updateSessionConfig = (config: Partial<typeof sessionConfig>): void => {
  Object.assign(sessionConfig, config);
  logger.info('Oturum yapılandırması güncellendi', { sessionConfig });
};

/**
 * Oturum yapılandırmasını alır
 * @returns Oturum yapılandırması
 */
export const getSessionConfig = (): typeof sessionConfig => {
  return { ...sessionConfig };
};

// Periyodik olarak süresi dolmuş oturumları temizle
let cleanupInterval: NodeJS.Timeout | null = null;
if (process.env.NODE_ENV !== 'test') {
  cleanupInterval = setInterval(cleanupExpiredSessions, sessionConfig.cleanupInterval);
<<<<<<< HEAD
}

// Fonksiyonu dışa aktararak testlerde interval'i temizleyebilme
export const stopSessionCleanup = (): void => {
  if (cleanupInterval) {
    clearInterval(cleanupInterval);
    cleanupInterval = null;
    logger.info("Session cleanup interval stopped.");
  }
};
=======
  logger.info(`Session cleanup interval started (every ${sessionConfig.cleanupInterval}ms).`);
}

// Modül kaldırıldığında veya işlem sonlandığında interval'i temizle
export const cleanup = () => {
  if (cleanupInterval) {
    clearInterval(cleanupInterval);
    cleanupInterval = null;
    logger.info('Session cleanup interval stopped.');
  }
};

// Graceful shutdown
if (process.env.NODE_ENV !== 'test') {
    process.on('SIGINT', cleanup);
    process.on('SIGTERM', cleanup);
}
>>>>>>> 22302df5

export default {
  createSession,
  getSessionByRefreshToken,
  updateSession,
  invalidateSession,
  invalidateSessionByRefreshToken,
  invalidateAllUserSessions,
  invalidateAllUserSessionsExcept,
  getUserActiveSessions,
  getUserSessionByDevice,
  updateSessionActivity,
  extendSessionExpiry,
  checkSessionTimeout,
  cleanupExpiredSessions,
  updateSessionConfig,
  getSessionConfig,
  cleanup // Export cleanup function
};
<|MERGE_RESOLUTION|>--- conflicted
+++ resolved
@@ -521,18 +521,6 @@
 let cleanupInterval: NodeJS.Timeout | null = null;
 if (process.env.NODE_ENV !== 'test') {
   cleanupInterval = setInterval(cleanupExpiredSessions, sessionConfig.cleanupInterval);
-<<<<<<< HEAD
-}
-
-// Fonksiyonu dışa aktararak testlerde interval'i temizleyebilme
-export const stopSessionCleanup = (): void => {
-  if (cleanupInterval) {
-    clearInterval(cleanupInterval);
-    cleanupInterval = null;
-    logger.info("Session cleanup interval stopped.");
-  }
-};
-=======
   logger.info(`Session cleanup interval started (every ${sessionConfig.cleanupInterval}ms).`);
 }
 
@@ -550,7 +538,9 @@
     process.on('SIGINT', cleanup);
     process.on('SIGTERM', cleanup);
 }
->>>>>>> 22302df5
+
+// Fonksiyonu dışa aktararak testlerde interval'i temizleyebilme (cleanup ile aynı işlevi görüyor)
+export const stopSessionCleanup = cleanup;
 
 export default {
   createSession,
@@ -567,6 +557,5 @@
   checkSessionTimeout,
   cleanupExpiredSessions,
   updateSessionConfig,
-  getSessionConfig,
-  cleanup // Export cleanup function
-};
+  getSessionConfig
+};
