import React, { useId } from 'react';
import { Box, BoxProps, useColorMode, Heading } from '@chakra-ui/react';
import { glassmorphism } from '@/styles/theme';

export interface PanelProps extends BoxProps {
  title?: string;
  headerLevel?: 'h1' | 'h2' | 'h3' | 'h4' | 'h5' | 'h6'; // Allow specifying header level
  headerActions?: React.ReactNode;
  isDraggable?: boolean;
  isResizable?: boolean;
  minWidth?: string | number;
  minHeight?: string | number;
<<<<<<< HEAD
  onDragStart?: (e: React.MouseEvent) => void;
  onDragEnd?: (e: React.MouseEvent) => void;
  /**
   * Accessible label for the panel when the title is not provided
   */
  ariaLabel?: string;
  /**
   * ID for the panel, used for aria-labelledby
   */
  id?: string;
=======
  onDragStart?: (e: React.MouseEvent | React.TouchEvent) => void; // Allow touch events
  onDragEnd?: (e: React.MouseEvent | React.TouchEvent) => void; // Allow touch events
  // Add props for keyboard resizing if implemented later
>>>>>>> df05fb50
}

export const Panel: React.FC<PanelProps> = ({
  title,
  headerLevel = 'h3', // Default header level
  headerActions,
  isDraggable = true,
  isResizable = true,
  minWidth = '200px',
  minHeight = '150px',
  onDragStart,
  onDragEnd,
  children,
  ariaLabel,
  id,
  ...rest
}) => {
  const { colorMode } = useColorMode();
<<<<<<< HEAD
  const panelId = id || `panel-${Math.random().toString(36).substr(2, 9)}`;
  const headerId = `${panelId}-header`;
  const contentId = `${panelId}-content`;
  
=======
  const panelId = useId();
  const headerId = title ? `${panelId}-header` : undefined;
  const contentId = `${panelId}-content`;

>>>>>>> df05fb50
  // Apply glassmorphism effect based on color mode
  const glassStyle = colorMode === 'light'
    ? glassmorphism.create(0.75, 15, 1)
    : glassmorphism.createDark(0.75, 15, 1);

<<<<<<< HEAD
  // Accessibility attributes
  const accessibilityProps = {
    role: 'region',
    'aria-labelledby': title ? headerId : undefined,
    'aria-label': !title && ariaLabel ? ariaLabel : undefined,
    id: panelId,
  };

  // Keyboard handlers for draggable header
  const handleKeyDown = (e: React.KeyboardEvent) => {
    if (!isDraggable) return;
    
    // Space or Enter to start dragging
    if (e.key === ' ' || e.key === 'Enter') {
      e.preventDefault();
      onDragStart?.(e as unknown as React.MouseEvent);
    }
  };

  const handleKeyUp = (e: React.KeyboardEvent) => {
    if (!isDraggable) return;
    
    // Space or Enter to end dragging
    if (e.key === ' ' || e.key === 'Enter') {
      e.preventDefault();
      onDragEnd?.(e as unknown as React.MouseEvent);
    }
  };
=======
  // Focus style for the panel itself (if made focusable)
  const focusStyle = {
    _focus: {
        outline: 'none', // Remove default outline
        boxShadow: 'outline', // Use Chakra's focus outline style
        zIndex: 1, // Ensure focus style is visible
    }
  };

  // Focus style for the header (important for draggable indication)
  const headerFocusStyle = isDraggable ? {
    _focus: {
        outline: 'none',
        boxShadow: 'outline',
        zIndex: 1,
    }
  } : {};
>>>>>>> df05fb50

  return (
    <Box
      {...glassStyle}
      {...focusStyle} // Apply focus style if panel becomes focusable
      display="flex"
      flexDirection="column"
      minWidth={minWidth}
      minHeight={minHeight}
      position="relative"
      transition="all 0.2s ease-in-out"
      _hover={{ boxShadow: 'lg' }}
<<<<<<< HEAD
      _focus={{ boxShadow: 'outline', outline: 'none' }}
      tabIndex={0}
      {...accessibilityProps}
=======
      role="region" // Keep role as region
      aria-labelledby={headerId} // Label panel by its header title
      id={panelId}
>>>>>>> df05fb50
      {...rest}
    >
      {/* Panel Header */}
      {(title || headerActions) && (
        <Box
          as="header"
          id={headerId}
          display="flex"
          alignItems="center"
          justifyContent="space-between"
          p={2}
          borderBottom="1px solid"
          borderColor={colorMode === 'light' ? 'rgba(255, 255, 255, 0.3)' : 'rgba(255, 255, 255, 0.1)'}
          cursor={isDraggable ? 'grab' : 'default'}
          userSelect="none"
          onMouseDown={isDraggable ? onDragStart : undefined}
          onMouseUp={isDraggable ? onDragEnd : undefined}
<<<<<<< HEAD
          onKeyDown={handleKeyDown}
          onKeyUp={handleKeyUp}
          className="panel-header"
          role="heading"
          aria-level={2}
          tabIndex={isDraggable ? 0 : -1}
          aria-grabbed={isDraggable ? false : undefined}
=======
          onTouchStart={isDraggable ? onDragStart : undefined} // Add touch support
          onTouchEnd={isDraggable ? onDragEnd : undefined} // Add touch support
          className="panel-header"
          tabIndex={isDraggable ? 0 : -1} // Make header focusable if draggable
          aria-roledescription={isDraggable ? "draggable header, use arrow keys to move when focused" : undefined}
          // TODO: Implement keyboard dragging logic (e.g., onKeyDown handler)
          {...headerFocusStyle} // Apply focus style to header
>>>>>>> df05fb50
        >
          {title && (
            <Heading as={headerLevel} size="sm" id={headerId} flex="1" mr={2}>
              {title}
            </Heading>
          )}
          {headerActions && <Box>{headerActions}</Box>}
        </Box>
      )}

      {/* Panel Content */}
      <Box
        id={contentId}
        flex="1"
        p={4}
        overflow="auto"
        className="panel-content"
        id={contentId}
        role="document" // Role document might be appropriate for main content area
      >
        {children}
      </Box>

      {/* Resize Handle (Visual Only - Needs Keyboard Implementation) */}
      {isResizable && (
        <Box
          position="absolute"
          bottom="0"
          right="0"
          width="15px"
          height="15px"
          cursor="nwse-resize"
          className="resize-handle"
<<<<<<< HEAD
          role="button"
          aria-label="Resize panel"
          tabIndex={0}
          _focus={{
            outline: '2px solid',
            outlineColor: 'primary.500',
          }}
          onKeyDown={(e) => {
            if (e.key === 'Enter' || e.key === ' ') {
              e.preventDefault();
              // In a real implementation, this would trigger resize mode
              // and allow arrow keys to resize the panel
            }
          }}
=======
          aria-hidden="true" // Hide visual handle from screen readers
>>>>>>> df05fb50
          _before={{
            content: '""',
            position: 'absolute',
            bottom: '3px',
            right: '3px',
            width: '9px',
            height: '9px',
            borderRight: '2px solid',
            borderBottom: '2px solid',
            borderColor: colorMode === 'light' ? 'rgba(0, 0, 0, 0.3)' : 'rgba(255, 255, 255, 0.3)',
            opacity: 0.7,
          }}
        />
        // TODO: Implement accessible resize handle (e.g., invisible button with keyboard controls)
      )}
    </Box>
  );
};

export default Panel;
<|MERGE_RESOLUTION|>--- conflicted
+++ resolved
@@ -1,4 +1,4 @@
-import React, { useId } from 'react';
+import React, { useId, useState } from 'react';
 import { Box, BoxProps, useColorMode, Heading } from '@chakra-ui/react';
 import { glassmorphism } from '@/styles/theme';
 
@@ -10,9 +10,8 @@
   isResizable?: boolean;
   minWidth?: string | number;
   minHeight?: string | number;
-<<<<<<< HEAD
-  onDragStart?: (e: React.MouseEvent) => void;
-  onDragEnd?: (e: React.MouseEvent) => void;
+  onDragStart?: (e: React.MouseEvent | React.TouchEvent | React.KeyboardEvent) => void; // Allow touch and keyboard events
+  onDragEnd?: (e: React.MouseEvent | React.TouchEvent | React.KeyboardEvent) => void; // Allow touch and keyboard events
   /**
    * Accessible label for the panel when the title is not provided
    */
@@ -20,12 +19,7 @@
   /**
    * ID for the panel, used for aria-labelledby
    */
-  id?: string;
-=======
-  onDragStart?: (e: React.MouseEvent | React.TouchEvent) => void; // Allow touch events
-  onDragEnd?: (e: React.MouseEvent | React.TouchEvent) => void; // Allow touch events
-  // Add props for keyboard resizing if implemented later
->>>>>>> df05fb50
+  id?: string; // Allow external ID override
 }
 
 export const Panel: React.FC<PanelProps> = ({
@@ -40,56 +34,21 @@
   onDragEnd,
   children,
   ariaLabel,
-  id,
+  id: externalId,
   ...rest
 }) => {
   const { colorMode } = useColorMode();
-<<<<<<< HEAD
-  const panelId = id || `panel-${Math.random().toString(36).substr(2, 9)}`;
-  const headerId = `${panelId}-header`;
-  const contentId = `${panelId}-content`;
-  
-=======
-  const panelId = useId();
+  const generatedId = useId();
+  const panelId = externalId || generatedId;
   const headerId = title ? `${panelId}-header` : undefined;
   const contentId = `${panelId}-content`;
-
->>>>>>> df05fb50
+  const [isDragging, setIsDragging] = useState(false);
+
   // Apply glassmorphism effect based on color mode
   const glassStyle = colorMode === 'light'
     ? glassmorphism.create(0.75, 15, 1)
     : glassmorphism.createDark(0.75, 15, 1);
 
-<<<<<<< HEAD
-  // Accessibility attributes
-  const accessibilityProps = {
-    role: 'region',
-    'aria-labelledby': title ? headerId : undefined,
-    'aria-label': !title && ariaLabel ? ariaLabel : undefined,
-    id: panelId,
-  };
-
-  // Keyboard handlers for draggable header
-  const handleKeyDown = (e: React.KeyboardEvent) => {
-    if (!isDraggable) return;
-    
-    // Space or Enter to start dragging
-    if (e.key === ' ' || e.key === 'Enter') {
-      e.preventDefault();
-      onDragStart?.(e as unknown as React.MouseEvent);
-    }
-  };
-
-  const handleKeyUp = (e: React.KeyboardEvent) => {
-    if (!isDraggable) return;
-    
-    // Space or Enter to end dragging
-    if (e.key === ' ' || e.key === 'Enter') {
-      e.preventDefault();
-      onDragEnd?.(e as unknown as React.MouseEvent);
-    }
-  };
-=======
   // Focus style for the panel itself (if made focusable)
   const focusStyle = {
     _focus: {
@@ -107,12 +66,38 @@
         zIndex: 1,
     }
   } : {};
->>>>>>> df05fb50
+
+  // Keyboard handlers for draggable header
+  const handleDragStart = (e: React.MouseEvent | React.TouchEvent | React.KeyboardEvent) => {
+    if (!isDraggable) return;
+    setIsDragging(true);
+    onDragStart?.(e);
+  };
+
+  const handleDragEnd = (e: React.MouseEvent | React.TouchEvent | React.KeyboardEvent) => {
+    if (!isDraggable || !isDragging) return;
+    setIsDragging(false);
+    onDragEnd?.(e);
+  };
+
+  const handleKeyDown = (e: React.KeyboardEvent) => {
+    if (!isDraggable) return;
+    // Space or Enter to start/stop dragging
+    if (e.key === ' ' || e.key === 'Enter') {
+      e.preventDefault();
+      if (isDragging) {
+        handleDragEnd(e);
+      } else {
+        handleDragStart(e);
+      }
+    }
+    // TODO: Implement arrow key movement logic when dragging via keyboard
+  };
 
   return (
     <Box
       {...glassStyle}
-      {...focusStyle} // Apply focus style if panel becomes focusable
+      // {...focusStyle} // Only apply if panel itself needs focus
       display="flex"
       flexDirection="column"
       minWidth={minWidth}
@@ -120,15 +105,10 @@
       position="relative"
       transition="all 0.2s ease-in-out"
       _hover={{ boxShadow: 'lg' }}
-<<<<<<< HEAD
-      _focus={{ boxShadow: 'outline', outline: 'none' }}
-      tabIndex={0}
-      {...accessibilityProps}
-=======
-      role="region" // Keep role as region
-      aria-labelledby={headerId} // Label panel by its header title
+      role="region"
+      aria-labelledby={headerId}
+      aria-label={!title && ariaLabel ? ariaLabel : undefined}
       id={panelId}
->>>>>>> df05fb50
       {...rest}
     >
       {/* Panel Header */}
@@ -142,27 +122,19 @@
           p={2}
           borderBottom="1px solid"
           borderColor={colorMode === 'light' ? 'rgba(255, 255, 255, 0.3)' : 'rgba(255, 255, 255, 0.1)'}
-          cursor={isDraggable ? 'grab' : 'default'}
+          cursor={isDraggable ? (isDragging ? 'grabbing' : 'grab') : 'default'}
           userSelect="none"
-          onMouseDown={isDraggable ? onDragStart : undefined}
-          onMouseUp={isDraggable ? onDragEnd : undefined}
-<<<<<<< HEAD
-          onKeyDown={handleKeyDown}
-          onKeyUp={handleKeyUp}
-          className="panel-header"
-          role="heading"
-          aria-level={2}
-          tabIndex={isDraggable ? 0 : -1}
-          aria-grabbed={isDraggable ? false : undefined}
-=======
-          onTouchStart={isDraggable ? onDragStart : undefined} // Add touch support
-          onTouchEnd={isDraggable ? onDragEnd : undefined} // Add touch support
+          onMouseDown={isDraggable ? handleDragStart : undefined}
+          onMouseUp={isDraggable ? handleDragEnd : undefined}
+          onMouseLeave={isDraggable ? handleDragEnd : undefined} // End drag if mouse leaves header
+          onTouchStart={isDraggable ? handleDragStart : undefined} // Add touch support
+          onTouchEnd={isDraggable ? handleDragEnd : undefined} // Add touch support
+          onKeyDown={handleKeyDown} // Add keyboard support
           className="panel-header"
           tabIndex={isDraggable ? 0 : -1} // Make header focusable if draggable
-          aria-roledescription={isDraggable ? "draggable header, use arrow keys to move when focused" : undefined}
-          // TODO: Implement keyboard dragging logic (e.g., onKeyDown handler)
+          aria-roledescription={isDraggable ? "draggable header" : undefined}
+          aria-grabbed={isDraggable ? isDragging : undefined}
           {...headerFocusStyle} // Apply focus style to header
->>>>>>> df05fb50
         >
           {title && (
             <Heading as={headerLevel} size="sm" id={headerId} flex="1" mr={2}>
@@ -180,13 +152,12 @@
         p={4}
         overflow="auto"
         className="panel-content"
-        id={contentId}
         role="document" // Role document might be appropriate for main content area
       >
         {children}
       </Box>
 
-      {/* Resize Handle (Visual Only - Needs Keyboard Implementation) */}
+      {/* Accessible Resize Handle Implementation Needed */}
       {isResizable && (
         <Box
           position="absolute"
@@ -196,24 +167,23 @@
           height="15px"
           cursor="nwse-resize"
           className="resize-handle"
-<<<<<<< HEAD
-          role="button"
-          aria-label="Resize panel"
-          tabIndex={0}
+          role="button" // Use button role for interaction
+          aria-label="Resize panel" // Accessible label
+          tabIndex={0} // Make it focusable
           _focus={{
             outline: '2px solid',
             outlineColor: 'primary.500',
+            zIndex: 1,
           }}
           onKeyDown={(e) => {
             if (e.key === 'Enter' || e.key === ' ') {
               e.preventDefault();
-              // In a real implementation, this would trigger resize mode
-              // and allow arrow keys to resize the panel
+              // TODO: Implement keyboard resize activation/logic
+              console.log('Activate resize mode');
             }
+            // TODO: Implement arrow key resize logic
           }}
-=======
-          aria-hidden="true" // Hide visual handle from screen readers
->>>>>>> df05fb50
+          // TODO: Add onMouseDown/onTouchStart for visual handle dragging
           _before={{
             content: '""',
             position: 'absolute',
@@ -227,7 +197,7 @@
             opacity: 0.7,
           }}
         />
-        // TODO: Implement accessible resize handle (e.g., invisible button with keyboard controls)
+        // Consider using a dedicated library or more robust implementation for resizing
       )}
     </Box>
   );
