import React, { useState, useRef, useEffect, useCallback } from 'react';
import { Box, BoxProps, useColorMode } from '@chakra-ui/react';
import { glassmorphism } from '@/styles/theme';
import Panel from './Panel';
import ResizeHandle from './ResizeHandle';
import DropZone from './DropZone';

export interface SplitViewProps extends BoxProps {
  direction?: 'horizontal' | 'vertical';
  initialRatio?: number;
  minSize?: number;
  maxSize?: number;
  leftOrTopContent: React.ReactNode;
  rightOrBottomContent: React.ReactNode;
  resizable?: boolean;
<<<<<<< HEAD
  /**
   * Accessible label for the split view container
   */
  ariaLabel?: string;
  /**
   * ID for the split view, used for aria attributes
   */
  id?: string;
=======
  resizeStep?: number; // Keyboard resize step (percentage)
>>>>>>> df05fb50
}

export const SplitView: React.FC<SplitViewProps> = ({
  direction = 'horizontal',
  initialRatio = 0.5,
  minSize = 100,
  maxSize,
  leftOrTopContent,
  rightOrBottomContent,
  resizable = true,
<<<<<<< HEAD
  ariaLabel,
  id,
=======
  resizeStep = 5, // Default to 5% step for keyboard resize
>>>>>>> df05fb50
  ...rest
}) => {
  const { colorMode } = useColorMode();
  const [ratio, setRatio] = useState(initialRatio);
  const containerRef = useRef<HTMLDivElement>(null);
  const isHorizontal = direction === 'horizontal';
<<<<<<< HEAD
  const splitViewId = id || `split-view-${Math.random().toString(36).substr(2, 9)}`;
  const leftOrTopId = `${splitViewId}-left-top`;
  const rightOrBottomId = `${splitViewId}-right-bottom`;
  const dividerId = `${splitViewId}-divider`;
  
  // Handle resize
  const handleResize = (e: React.MouseEvent, delta: { x: number, y: number }) => {
=======

  // Function to update ratio, handling constraints
  const updateRatio = useCallback((newRatio: number) => {
>>>>>>> df05fb50
    if (!containerRef.current) return;

    const containerSize = isHorizontal
      ? containerRef.current.offsetWidth
      : containerRef.current.offsetHeight;

    // Apply min/max pixel constraints
    if (minSize) {
      const minRatio = minSize / containerSize;
      newRatio = Math.max(newRatio, minRatio);
    }

    if (maxSize) {
      const maxRatio = maxSize / containerSize;
      newRatio = Math.min(newRatio, maxRatio);
    }

    // Ensure ratio is between 0.1 and 0.9 (or min/max if stricter)
    const lowerBound = minSize ? minSize / containerSize : 0.1;
    const upperBound = maxSize ? maxSize / containerSize : 0.9;
    newRatio = Math.max(lowerBound, Math.min(upperBound, newRatio));

    setRatio(newRatio);
  }, [isHorizontal, minSize, maxSize]);

  // Handle mouse resize
  const handleMouseDown = (e: React.MouseEvent) => {
    e.preventDefault();
    const initialPos = isHorizontal ? e.clientX : e.clientY;
    const initialRatio = ratio;

    const handleMouseMove = (moveEvent: MouseEvent) => {
      if (!containerRef.current) return;
      const currentPos = isHorizontal ? moveEvent.clientX : moveEvent.clientY;
      const deltaPx = currentPos - initialPos;
      const containerSize = isHorizontal
        ? containerRef.current.offsetWidth
        : containerRef.current.offsetHeight;
      const deltaRatio = deltaPx / containerSize;
      updateRatio(initialRatio + deltaRatio);
    };

    const handleMouseUp = () => {
      document.removeEventListener('mousemove', handleMouseMove);
      document.removeEventListener('mouseup', handleMouseUp);
    };

    document.addEventListener('mousemove', handleMouseMove);
    document.addEventListener('mouseup', handleMouseUp);
  };

<<<<<<< HEAD
  // Keyboard handler for resize
  const handleKeyDown = (e: React.KeyboardEvent) => {
    if (!resizable) return;
    
    const step = 0.01; // 1% step for keyboard navigation
    let newRatio = ratio;
    
    if (isHorizontal) {
      if (e.key === 'ArrowLeft') {
        e.preventDefault();
        newRatio = Math.max(0.1, ratio - step);
      } else if (e.key === 'ArrowRight') {
        e.preventDefault();
        newRatio = Math.min(0.9, ratio + step);
      }
    } else {
      if (e.key === 'ArrowUp') {
        e.preventDefault();
        newRatio = Math.max(0.1, ratio - step);
      } else if (e.key === 'ArrowDown') {
        e.preventDefault();
        newRatio = Math.min(0.9, ratio + step);
      }
    }
    
    if (newRatio !== ratio) {
      setRatio(newRatio);
    }
  };
  
=======
  // Handle keyboard resize
  const handleKeyDown = (e: React.KeyboardEvent) => {
    let newRatio = ratio;
    const stepRatio = resizeStep / 100;

    if (isHorizontal) {
      if (e.key === 'ArrowLeft') {
        newRatio -= stepRatio;
        e.preventDefault();
      } else if (e.key === 'ArrowRight') {
        newRatio += stepRatio;
        e.preventDefault();
      }
    } else { // Vertical
      if (e.key === 'ArrowUp') {
        newRatio -= stepRatio;
        e.preventDefault();
      } else if (e.key === 'ArrowDown') {
        newRatio += stepRatio;
        e.preventDefault();
      }
    }

    if (newRatio !== ratio) {
      updateRatio(newRatio);
    }
  };

>>>>>>> df05fb50
  return (
    <Box
      ref={containerRef}
      display="flex"
      flexDirection={isHorizontal ? 'row' : 'column'}
      position="relative"
      height="100%"
      width="100%"
      role="group"
      aria-label={ariaLabel || `${isHorizontal ? 'Horizontal' : 'Vertical'} split view`}
      id={splitViewId}
      {...rest}
    >
      {/* Left/Top Panel */}
      <Box
        flex={`0 0 ${ratio * 100}%`}
        height={isHorizontal ? '100%' : `${ratio * 100}%`}
        width={isHorizontal ? `${ratio * 100}%` : '100%'}
        overflow="hidden"
<<<<<<< HEAD
        id={leftOrTopId}
        role="region"
        aria-label={`${isHorizontal ? 'Left' : 'Top'} panel`}
=======
        // Add role group if needed, or let content define semantics
>>>>>>> df05fb50
      >
        {leftOrTopContent}
      </Box>

      {/* Resize Handle */}
      {resizable && (
        <Box
          position="absolute"
          top={isHorizontal ? 0 : `calc(${ratio * 100}% - 2px)`}
          left={isHorizontal ? `calc(${ratio * 100}% - 2px)` : 0}
          width={isHorizontal ? '4px' : '100%'}
          height={isHorizontal ? '100%' : '4px'}
          bg={colorMode === 'light' ? 'rgba(0, 0, 0, 0.1)' : 'rgba(255, 255, 255, 0.1)'}
          cursor={isHorizontal ? 'col-resize' : 'row-resize'}
          zIndex={10}
          _hover={{
            bg: colorMode === 'light' ? 'rgba(0, 0, 0, 0.2)' : 'rgba(255, 255, 255, 0.2)',
          }}
          _focus={{
<<<<<<< HEAD
            bg: colorMode === 'light' ? 'rgba(0, 0, 0, 0.3)' : 'rgba(255, 255, 255, 0.3)',
            outline: '2px solid',
            outlineColor: 'primary.500',
          }}
          role="separator"
          aria-orientation={isHorizontal ? 'vertical' : 'horizontal'}
          aria-valuenow={ratio * 100}
          aria-valuemin={10}
          aria-valuemax={90}
          aria-controls={`${leftOrTopId} ${rightOrBottomId}`}
          tabIndex={0}
          id={dividerId}
          aria-label={`${isHorizontal ? 'Horizontal' : 'Vertical'} resize handle`}
          onKeyDown={handleKeyDown}
          onMouseDown={(e) => {
            e.preventDefault();
            const initialPos = isHorizontal ? e.clientX : e.clientY;
            const initialRatio = ratio;
            
            const handleMouseMove = (moveEvent: MouseEvent) => {
              const currentPos = isHorizontal ? moveEvent.clientX : moveEvent.clientY;
              const deltaPx = currentPos - initialPos;
              
              if (!containerRef.current) return;
              
              const containerSize = isHorizontal 
                ? containerRef.current.offsetWidth 
                : containerRef.current.offsetHeight;
              
              const deltaRatio = deltaPx / containerSize;
              let newRatio = initialRatio + deltaRatio;
              
              // Apply min/max constraints
              if (minSize) {
                const minRatio = minSize / containerSize;
                newRatio = Math.max(newRatio, minRatio);
              }
              
              if (maxSize) {
                const maxRatio = maxSize / containerSize;
                newRatio = Math.min(newRatio, maxRatio);
              }
              
              // Ensure ratio is between 0.1 and 0.9
              newRatio = Math.max(0.1, Math.min(0.9, newRatio));
              
              setRatio(newRatio);
            };
            
            const handleMouseUp = () => {
              document.removeEventListener('mousemove', handleMouseMove);
              document.removeEventListener('mouseup', handleMouseUp);
            };
            
            document.addEventListener('mousemove', handleMouseMove);
            document.addEventListener('mouseup', handleMouseUp);
=======
            outline: 'none',
            bg: 'primary.500', // Highlight on focus
            boxShadow: 'outline',
>>>>>>> df05fb50
          }}
          role="separator"
          aria-orientation={isHorizontal ? "vertical" : "horizontal"}
          tabIndex={0} // Make it focusable
          aria-valuenow={Math.round(ratio * 100)}
          aria-valuemin={Math.round((minSize && containerRef.current ? minSize / (isHorizontal ? containerRef.current.offsetWidth : containerRef.current.offsetHeight) : 0.1) * 100)}
          aria-valuemax={Math.round((maxSize && containerRef.current ? maxSize / (isHorizontal ? containerRef.current.offsetWidth : containerRef.current.offsetHeight) : 0.9) * 100)}
          aria-label="Resize splitter" // Consider making more descriptive if needed
          aria-controls={rest['aria-controls']} // Pass through aria-controls if provided
          onMouseDown={handleMouseDown}
          onKeyDown={handleKeyDown} // Add keyboard handler
        />
      )}

      {/* Right/Bottom Panel */}
      <Box
        flex={`1 1 auto`} // Use flex auto for the second panel
        height={isHorizontal ? '100%' : 'auto'}
        width={isHorizontal ? 'auto' : '100%'}
        overflow="hidden"
<<<<<<< HEAD
        id={rightOrBottomId}
        role="region"
        aria-label={`${isHorizontal ? 'Right' : 'Bottom'} panel`}
=======
        // Add role group if needed, or let content define semantics
>>>>>>> df05fb50
      >
        {rightOrBottomContent}
      </Box>
    </Box>
  );
};

export default SplitView;
<|MERGE_RESOLUTION|>--- conflicted
+++ resolved
@@ -1,4 +1,4 @@
-import React, { useState, useRef, useEffect, useCallback } from 'react';
+import React, { useState, useRef, useEffect, useCallback, useId } from 'react';
 import { Box, BoxProps, useColorMode } from '@chakra-ui/react';
 import { glassmorphism } from '@/styles/theme';
 import Panel from './Panel';
@@ -8,12 +8,11 @@
 export interface SplitViewProps extends BoxProps {
   direction?: 'horizontal' | 'vertical';
   initialRatio?: number;
-  minSize?: number;
-  maxSize?: number;
+  minSize?: number; // Minimum size in pixels for either panel
+  maxSize?: number; // Maximum size in pixels for the first panel
   leftOrTopContent: React.ReactNode;
   rightOrBottomContent: React.ReactNode;
   resizable?: boolean;
-<<<<<<< HEAD
   /**
    * Accessible label for the split view container
    */
@@ -21,10 +20,11 @@
   /**
    * ID for the split view, used for aria attributes
    */
-  id?: string;
-=======
-  resizeStep?: number; // Keyboard resize step (percentage)
->>>>>>> df05fb50
+  id?: string; // Allow external ID override
+  /**
+   * Keyboard resize step (percentage)
+   */
+  resizeStep?: number;
 }
 
 export const SplitView: React.FC<SplitViewProps> = ({
@@ -35,51 +35,41 @@
   leftOrTopContent,
   rightOrBottomContent,
   resizable = true,
-<<<<<<< HEAD
   ariaLabel,
-  id,
-=======
+  id: externalId,
   resizeStep = 5, // Default to 5% step for keyboard resize
->>>>>>> df05fb50
   ...rest
 }) => {
   const { colorMode } = useColorMode();
   const [ratio, setRatio] = useState(initialRatio);
   const containerRef = useRef<HTMLDivElement>(null);
   const isHorizontal = direction === 'horizontal';
-<<<<<<< HEAD
-  const splitViewId = id || `split-view-${Math.random().toString(36).substr(2, 9)}`;
+  const generatedId = useId();
+  const splitViewId = externalId || generatedId;
   const leftOrTopId = `${splitViewId}-left-top`;
   const rightOrBottomId = `${splitViewId}-right-bottom`;
   const dividerId = `${splitViewId}-divider`;
-  
-  // Handle resize
-  const handleResize = (e: React.MouseEvent, delta: { x: number, y: number }) => {
-=======
 
   // Function to update ratio, handling constraints
   const updateRatio = useCallback((newRatio: number) => {
->>>>>>> df05fb50
     if (!containerRef.current) return;
 
     const containerSize = isHorizontal
       ? containerRef.current.offsetWidth
       : containerRef.current.offsetHeight;
 
-    // Apply min/max pixel constraints
-    if (minSize) {
-      const minRatio = minSize / containerSize;
-      newRatio = Math.max(newRatio, minRatio);
-    }
-
-    if (maxSize) {
-      const maxRatio = maxSize / containerSize;
-      newRatio = Math.min(newRatio, maxRatio);
-    }
-
-    // Ensure ratio is between 0.1 and 0.9 (or min/max if stricter)
-    const lowerBound = minSize ? minSize / containerSize : 0.1;
-    const upperBound = maxSize ? maxSize / containerSize : 0.9;
+    // Calculate min/max ratios based on pixel constraints
+    const minRatio = minSize / containerSize;
+    // maxSize applies to the first panel, so maxRatio is maxSize / containerSize
+    // The second panel also needs minSize, so the max ratio for the first panel is 1 - (minSize / containerSize)
+    const maxRatioConstraint = 1 - (minSize / containerSize);
+    let effectiveMaxRatio = maxSize ? maxSize / containerSize : maxRatioConstraint;
+    effectiveMaxRatio = Math.min(effectiveMaxRatio, maxRatioConstraint); // Ensure second panel also respects minSize
+
+    // Ensure ratio is within calculated bounds, defaulting to 0.1-0.9 if no constraints
+    const lowerBound = Math.max(0.1, minRatio);
+    const upperBound = Math.min(0.9, effectiveMaxRatio);
+
     newRatio = Math.max(lowerBound, Math.min(upperBound, newRatio));
 
     setRatio(newRatio);
@@ -87,6 +77,7 @@
 
   // Handle mouse resize
   const handleMouseDown = (e: React.MouseEvent) => {
+    if (!resizable) return;
     e.preventDefault();
     const initialPos = isHorizontal ? e.clientX : e.clientY;
     const initialRatio = ratio;
@@ -98,6 +89,9 @@
       const containerSize = isHorizontal
         ? containerRef.current.offsetWidth
         : containerRef.current.offsetHeight;
+
+      if (containerSize === 0) return; // Avoid division by zero
+
       const deltaRatio = deltaPx / containerSize;
       updateRatio(initialRatio + deltaRatio);
     };
@@ -111,40 +105,9 @@
     document.addEventListener('mouseup', handleMouseUp);
   };
 
-<<<<<<< HEAD
-  // Keyboard handler for resize
+  // Handle keyboard resize
   const handleKeyDown = (e: React.KeyboardEvent) => {
     if (!resizable) return;
-    
-    const step = 0.01; // 1% step for keyboard navigation
-    let newRatio = ratio;
-    
-    if (isHorizontal) {
-      if (e.key === 'ArrowLeft') {
-        e.preventDefault();
-        newRatio = Math.max(0.1, ratio - step);
-      } else if (e.key === 'ArrowRight') {
-        e.preventDefault();
-        newRatio = Math.min(0.9, ratio + step);
-      }
-    } else {
-      if (e.key === 'ArrowUp') {
-        e.preventDefault();
-        newRatio = Math.max(0.1, ratio - step);
-      } else if (e.key === 'ArrowDown') {
-        e.preventDefault();
-        newRatio = Math.min(0.9, ratio + step);
-      }
-    }
-    
-    if (newRatio !== ratio) {
-      setRatio(newRatio);
-    }
-  };
-  
-=======
-  // Handle keyboard resize
-  const handleKeyDown = (e: React.KeyboardEvent) => {
     let newRatio = ratio;
     const stepRatio = resizeStep / 100;
 
@@ -171,7 +134,6 @@
     }
   };
 
->>>>>>> df05fb50
   return (
     <Box
       ref={containerRef}
@@ -180,7 +142,7 @@
       position="relative"
       height="100%"
       width="100%"
-      role="group"
+      role="group" // Use group role for the container
       aria-label={ariaLabel || `${isHorizontal ? 'Horizontal' : 'Vertical'} split view`}
       id={splitViewId}
       {...rest}
@@ -191,13 +153,9 @@
         height={isHorizontal ? '100%' : `${ratio * 100}%`}
         width={isHorizontal ? `${ratio * 100}%` : '100%'}
         overflow="hidden"
-<<<<<<< HEAD
         id={leftOrTopId}
-        role="region"
+        role="region" // Use region role for panels
         aria-label={`${isHorizontal ? 'Left' : 'Top'} panel`}
-=======
-        // Add role group if needed, or let content define semantics
->>>>>>> df05fb50
       >
         {leftOrTopContent}
       </Box>
@@ -217,77 +175,19 @@
             bg: colorMode === 'light' ? 'rgba(0, 0, 0, 0.2)' : 'rgba(255, 255, 255, 0.2)',
           }}
           _focus={{
-<<<<<<< HEAD
-            bg: colorMode === 'light' ? 'rgba(0, 0, 0, 0.3)' : 'rgba(255, 255, 255, 0.3)',
-            outline: '2px solid',
-            outlineColor: 'primary.500',
-          }}
-          role="separator"
-          aria-orientation={isHorizontal ? 'vertical' : 'horizontal'}
-          aria-valuenow={ratio * 100}
-          aria-valuemin={10}
-          aria-valuemax={90}
-          aria-controls={`${leftOrTopId} ${rightOrBottomId}`}
-          tabIndex={0}
-          id={dividerId}
-          aria-label={`${isHorizontal ? 'Horizontal' : 'Vertical'} resize handle`}
-          onKeyDown={handleKeyDown}
-          onMouseDown={(e) => {
-            e.preventDefault();
-            const initialPos = isHorizontal ? e.clientX : e.clientY;
-            const initialRatio = ratio;
-            
-            const handleMouseMove = (moveEvent: MouseEvent) => {
-              const currentPos = isHorizontal ? moveEvent.clientX : moveEvent.clientY;
-              const deltaPx = currentPos - initialPos;
-              
-              if (!containerRef.current) return;
-              
-              const containerSize = isHorizontal 
-                ? containerRef.current.offsetWidth 
-                : containerRef.current.offsetHeight;
-              
-              const deltaRatio = deltaPx / containerSize;
-              let newRatio = initialRatio + deltaRatio;
-              
-              // Apply min/max constraints
-              if (minSize) {
-                const minRatio = minSize / containerSize;
-                newRatio = Math.max(newRatio, minRatio);
-              }
-              
-              if (maxSize) {
-                const maxRatio = maxSize / containerSize;
-                newRatio = Math.min(newRatio, maxRatio);
-              }
-              
-              // Ensure ratio is between 0.1 and 0.9
-              newRatio = Math.max(0.1, Math.min(0.9, newRatio));
-              
-              setRatio(newRatio);
-            };
-            
-            const handleMouseUp = () => {
-              document.removeEventListener('mousemove', handleMouseMove);
-              document.removeEventListener('mouseup', handleMouseUp);
-            };
-            
-            document.addEventListener('mousemove', handleMouseMove);
-            document.addEventListener('mouseup', handleMouseUp);
-=======
             outline: 'none',
             bg: 'primary.500', // Highlight on focus
             boxShadow: 'outline',
->>>>>>> df05fb50
           }}
           role="separator"
           aria-orientation={isHorizontal ? "vertical" : "horizontal"}
           tabIndex={0} // Make it focusable
           aria-valuenow={Math.round(ratio * 100)}
           aria-valuemin={Math.round((minSize && containerRef.current ? minSize / (isHorizontal ? containerRef.current.offsetWidth : containerRef.current.offsetHeight) : 0.1) * 100)}
-          aria-valuemax={Math.round((maxSize && containerRef.current ? maxSize / (isHorizontal ? containerRef.current.offsetWidth : containerRef.current.offsetHeight) : 0.9) * 100)}
-          aria-label="Resize splitter" // Consider making more descriptive if needed
-          aria-controls={rest['aria-controls']} // Pass through aria-controls if provided
+          aria-valuemax={Math.round((maxSize && containerRef.current ? 1 - (minSize / (isHorizontal ? containerRef.current.offsetWidth : containerRef.current.offsetHeight)) : 0.9) * 100)} // Max value considers minSize of second panel
+          aria-label={`${isHorizontal ? 'Horizontal' : 'Vertical'} resize splitter`}
+          aria-controls={`${leftOrTopId} ${rightOrBottomId}`}
+          id={dividerId}
           onMouseDown={handleMouseDown}
           onKeyDown={handleKeyDown} // Add keyboard handler
         />
@@ -299,13 +199,9 @@
         height={isHorizontal ? '100%' : 'auto'}
         width={isHorizontal ? 'auto' : '100%'}
         overflow="hidden"
-<<<<<<< HEAD
         id={rightOrBottomId}
-        role="region"
+        role="region" // Use region role for panels
         aria-label={`${isHorizontal ? 'Right' : 'Bottom'} panel`}
-=======
-        // Add role group if needed, or let content define semantics
->>>>>>> df05fb50
       >
         {rightOrBottomContent}
       </Box>
