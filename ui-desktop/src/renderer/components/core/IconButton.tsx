<<<<<<< HEAD
import React, { memo, useState, useCallback, useMemo } from 'react';
=======
import React, { memo, useMemo, useEffect } from 'react';
>>>>>>> df05fb50
import { Box, BoxProps, useColorMode } from '@chakra-ui/react';
import { glassmorphism } from '@/styles/theme';
import { animations } from '@/styles/animations'; // Import animations

export interface IconButtonProps extends BoxProps {
  variant?: 'glass' | 'glass-primary' | 'glass-secondary' | 'solid' | 'outline' | 'high-contrast' | 'high-contrast-secondary';
  size?: 'sm' | 'md' | 'lg';
  isDisabled?: boolean;
  isLoading?: boolean;
  icon: React.ReactElement; // Use React.ReactElement for icon (from HEAD)
  onClick?: (e: React.MouseEvent) => void;
  'aria-label': string; // Required for accessibility (from HEAD)
}

<<<<<<< HEAD
// Using React.memo to prevent unnecessary re-renders
=======
// Custom comparison function for memoization to optimize performance
const areEqual = (prevProps: IconButtonProps, nextProps: IconButtonProps) => {
  // Compare primitive props
  if (
    prevProps.variant !== nextProps.variant ||
    prevProps.size !== nextProps.size ||
    prevProps.isDisabled !== nextProps.isDisabled ||
    prevProps.isLoading !== nextProps.isLoading ||
    prevProps.onClick !== nextProps.onClick ||
    prevProps['aria-label'] !== nextProps['aria-label'] // Compare 'aria-label'
  ) {
    return false;
  }

  // Compare style props that affect rendering
  const styleProps = ['bg', 'color', 'borderColor', 'boxShadow', 'opacity', 'transform'];
  for (const prop of styleProps) {
    if (prevProps[prop] !== nextProps[prop]) {
      return false;
    }
  }

  // Shallow compare icon element type (from HEAD)
  if (prevProps.icon?.type !== nextProps.icon?.type) {
    return false;
  }

  // If we got here, props are considered equal
  return true;
};

>>>>>>> df05fb50
export const IconButton: React.FC<IconButtonProps> = memo(({
  variant = 'glass',
  size = 'md',
  isDisabled = false,
  isLoading = false,
  icon,
  onClick,
  'aria-label': ariaLabel, // Destructure 'aria-label'
  ...rest
}) => {
  const { colorMode } = useColorMode();
<<<<<<< HEAD
  
  // Memoize variant style to prevent recalculation on every render
  const getGlassStyle = useMemo(() => {
=======
  const prefersReducedMotion = animations.performanceUtils.prefersReducedMotion();

  // Validate ariaLabel in development (from 4d81c5c)
  useEffect(() => {
    if (process.env.NODE_ENV !== 'production' && (!ariaLabel || ariaLabel.trim() === '')) {
      console.error('IconButton requires a non-empty aria-label prop for accessibility');
    }
  }, [ariaLabel]);

  // Apply glassmorphism effect based on color mode and variant (from HEAD/4d81c5c - they are similar)
  const getGlassStyle = () => {
>>>>>>> df05fb50
    if (variant === 'glass') {
      return colorMode === 'light'
        ? glassmorphism.create(0.7, 8, 1)
        : glassmorphism.createDark(0.7, 8, 1);
    } else if (variant === 'glass-primary') {
      return {
        ...(colorMode === 'light'
          ? glassmorphism.create(0.7, 8, 1)
          : glassmorphism.createDark(0.7, 8, 1)),
        bg: colorMode === 'light'
          ? 'rgba(62, 92, 118, 0.8)'
          : 'rgba(62, 92, 118, 0.6)',
        color: 'white',
      };
    } else if (variant === 'glass-secondary') {
      return {
        ...(colorMode === 'light'
          ? glassmorphism.create(0.7, 8, 1)
          : glassmorphism.createDark(0.7, 8, 1)),
        bg: colorMode === 'light'
          ? 'rgba(199, 144, 96, 0.8)'
          : 'rgba(199, 144, 96, 0.6)',
        color: 'white',
      };
    } else if (variant === 'solid') {
      return {
        bg: colorMode === 'light' ? 'primary.500' : 'primary.400',
        color: 'white',
      };
    } else if (variant === 'outline') {
      return {
        bg: 'transparent',
        border: '1px solid',
        borderColor: colorMode === 'light' ? 'primary.500' : 'primary.400',
        color: colorMode === 'light' ? 'primary.500' : 'primary.400',
      };
    } else if (variant === 'high-contrast') {
      return {
        bg: colorMode === 'light' 
          ? 'highContrast.light.primary' 
          : 'highContrast.dark.primary',
        color: colorMode === 'light' 
          ? 'white' 
          : 'black',
        border: '2px solid',
        borderColor: colorMode === 'light' 
          ? 'black' 
          : 'white',
      };
    } else if (variant === 'high-contrast-secondary') {
      return {
        bg: colorMode === 'light' 
          ? 'highContrast.light.secondary' 
          : 'highContrast.dark.secondary',
        color: colorMode === 'light' 
          ? 'white' 
          : 'black',
        border: '2px solid',
        borderColor: colorMode === 'light' 
          ? 'black' 
          : 'white',
      };
    }

    return {};
<<<<<<< HEAD
  }, [variant, colorMode]);
  
  // Memoize size styles to prevent recalculation on every render
  const getSizeStyle = useMemo(() => {
=======
  };

  // Size styles - memoized (from HEAD, using boxSize)
  const sizeStyle = useMemo(() => {
>>>>>>> df05fb50
    switch (size) {
      case 'sm':
        return { boxSize: 8, fontSize: 'md' };
      case 'lg':
        return { boxSize: 12, fontSize: 'xl' };
      case 'md':
      default:
        return { boxSize: 10, fontSize: 'lg' };
    }
  }, [size]);
<<<<<<< HEAD
  
  // Memoize disabled styles
=======

  // Disabled styles - memoized (from HEAD/4d81c5c - identical)
>>>>>>> df05fb50
  const disabledStyle = useMemo(() => isDisabled ? {
    opacity: 0.6,
    cursor: 'not-allowed',
    _hover: {},
    _active: {},
<<<<<<< HEAD
  } : {}, [isDisabled]);
  
  // Memoize loading styles
=======
    _focus: { boxShadow: 'none' }, // Prevent focus ring on disabled
  } : {}, [isDisabled]);

  // Loading styles with GPU-accelerated animation - memoized (from HEAD)
>>>>>>> df05fb50
  const loadingStyle = useMemo(() => isLoading ? {
    position: 'relative',
    cursor: 'progress',
    _before: {
      content: '""',
      position: 'absolute',
      top: '50%',
      left: '50%',
      transform: 'translate3d(-50%, -50%, 0)', // GPU-accelerated transform
      width: '1em',
      height: '1em',
      borderRadius: '50%',
      border: '2px solid',
      borderColor: 'currentColor',
      borderTopColor: 'transparent',
      animation: `${animations.keyframes.spin} 0.8s linear infinite`,
      willChange: 'transform', // Hint for browser optimization
    },
<<<<<<< HEAD
  } : {}, [isLoading]);
  
  // Memoize hover and active styles
  const interactionStyles = useMemo(() => {
    if (isDisabled || isLoading) return {};
    
    if (variant.startsWith('high-contrast')) {
      return {
        _hover: {
          transform: 'scale(1.05)',
          boxShadow: 'lg',
        },
        _active: {
          transform: 'scale(1)',
        },
        _focus: {
          boxShadow: 'high-contrast-focus',
          outline: 'none',
        },
      };
    }
    
    return {
      _hover: {
        transform: 'translateY(-2px)',
        boxShadow: 'md',
      },
      _active: {
        transform: 'translateY(0)',
      },
      _focus: {
        boxShadow: 'outline',
        outline: 'none',
      },
    };
  }, [variant, isDisabled, isLoading]);
  
  // Accessibility attributes
  const accessibilityProps = useMemo(() => ({
    role: 'button',
    'aria-label': ariaLabel,
    'aria-disabled': isDisabled,
    'aria-busy': isLoading,
    tabIndex: isDisabled ? -1 : 0,
  }), [ariaLabel, isDisabled, isLoading]);
  
  // Keyboard event handler with useCallback
  const handleKeyDown = useCallback((e: React.KeyboardEvent) => {
    if (!isDisabled && !isLoading && (e.key === 'Enter' || e.key === ' ')) {
      e.preventDefault();
      onClick?.(e as unknown as React.MouseEvent);
    }
  }, [isDisabled, isLoading, onClick]);
  
  // Click handler with useCallback
  const handleClick = useCallback((e: React.MouseEvent) => {
    if (!isDisabled && !isLoading && onClick) {
      onClick(e);
    }
  }, [isDisabled, isLoading, onClick]);
  
=======
    _focus: { boxShadow: 'none' }, // Prevent focus ring on loading
  } : {}, [isLoading]);

  // Improved focus styles for better visibility (WCAG 2.1 AA compliance) - memoized (from 4d81c5c)
  const focusStyles = useMemo(() => !isDisabled && !isLoading ? {
    outline: 'none', // Remove default outline
    boxShadow: `0 0 0 3px ${colorMode === 'light' ? 'rgba(66, 153, 225, 0.6)' : 'rgba(99, 179, 237, 0.6)'}`, // Higher contrast focus ring
    zIndex: 1, // Ensure focus style is visible
  } : {}, [isDisabled, isLoading, colorMode]);

  // Memoize glass style
  const glassStyle = useMemo(() => getGlassStyle(), [variant, colorMode]);

  // Memoize hover and active styles with GPU acceleration (from HEAD)
  const interactionStyles = useMemo(() => {
    // If user prefers reduced motion, use simpler animations or none
    if (prefersReducedMotion) {
      return {
        _hover: !isDisabled && !isLoading ? {
          filter: 'brightness(1.05)',
        } : {},
        _active: !isDisabled && !isLoading ? {
          filter: 'brightness(0.95)',
        } : {},
      };
    }

    // Use GPU-accelerated animations for standard experience
    return {
      _hover: !isDisabled && !isLoading ? {
        transform: 'translate3d(0, -2px, 0)', // GPU-accelerated transform
        boxShadow: 'md',
        transition: animations.createAdaptiveTransition(['transform', 'box-shadow'], 'fast', animations.easings.easeOut),
      } : {},
      _active: !isDisabled && !isLoading ? {
        transform: 'translate3d(0, 0, 0)', // GPU-accelerated transform
        transition: animations.createAdaptiveTransition('transform', 'ultraFast', animations.easings.easeOut),
      } : {},
    };
  }, [isDisabled, isLoading, prefersReducedMotion]);

  // Apply GPU acceleration utilities (from HEAD)
  const gpuAcceleration = animations.performanceUtils.forceGPU;

>>>>>>> df05fb50
  return (
    <Box
      as="button"
      role="button" // Explicitly set role for clarity
      type="button" // Explicitly set type for accessibility
      display="inline-flex"
      alignItems="center"
      justifyContent="center"
      borderRadius="md"
<<<<<<< HEAD
      transition="all 0.2s ease-in-out"
      onKeyDown={handleKeyDown}
      onClick={handleClick}
      {...getGlassStyle}
      {...getSizeStyle}
      {...disabledStyle}
      {...loadingStyle}
      {...interactionStyles}
      {...accessibilityProps}
=======
      fontWeight="medium"
      transition={animations.createAdaptiveTransition(['transform', 'box-shadow', 'background', 'opacity'], 'normal', animations.easings.easeOut)}
      position="relative" // Ensure position context for focus styles
      aria-label={ariaLabel} // Use the mandatory aria-label prop
      // Apply focus styles using _focusVisible for better keyboard navigation experience (from 4d81c5c)
      _focusVisible={{
        ...focusStyles
      }}
      {...interactionStyles} // From HEAD
      {...glassStyle} // Merged
      {...sizeStyle} // From HEAD
      {...disabledStyle} // Merged
      {...loadingStyle} // From HEAD
      {...gpuAcceleration} // Apply GPU acceleration (from HEAD)
      onClick={!isDisabled && !isLoading ? onClick : undefined}
      // ARIA attributes for accessibility (merged)
      aria-disabled={isDisabled}
      aria-busy={isLoading}
      tabIndex={isDisabled ? -1 : 0} // Ensure proper tab order: disabled buttons are not focusable (from 4d81c5c)
>>>>>>> df05fb50
      {...rest}
    >
      {/* Wrap icon in a span for better accessibility structure (from 4d81c5c) */}
      {isLoading ? (
        <Box opacity={0} aria-hidden="true">{icon}</Box>
      ) : (
        <Box
          aria-hidden="true" // Hide icon from screen readers as the button itself has an aria-label
          display="flex"
          alignItems="center"
          justifyContent="center"
        >
          {icon}
        </Box>
      )}
    </Box>
  );
<<<<<<< HEAD
});

=======
}, areEqual);

// Display name for debugging
>>>>>>> df05fb50
IconButton.displayName = 'IconButton';

export default IconButton;
<|MERGE_RESOLUTION|>--- conflicted
+++ resolved
@@ -1,8 +1,4 @@
-<<<<<<< HEAD
-import React, { memo, useState, useCallback, useMemo } from 'react';
-=======
-import React, { memo, useMemo, useEffect } from 'react';
->>>>>>> df05fb50
+import React, { memo, useMemo, useEffect, useCallback } from 'react';
 import { Box, BoxProps, useColorMode } from '@chakra-ui/react';
 import { glassmorphism } from '@/styles/theme';
 import { animations } from '@/styles/animations'; // Import animations
@@ -12,14 +8,11 @@
   size?: 'sm' | 'md' | 'lg';
   isDisabled?: boolean;
   isLoading?: boolean;
-  icon: React.ReactElement; // Use React.ReactElement for icon (from HEAD)
-  onClick?: (e: React.MouseEvent) => void;
-  'aria-label': string; // Required for accessibility (from HEAD)
+  icon: React.ReactElement; // Use React.ReactElement for icon
+  onClick?: (e: React.MouseEvent | React.KeyboardEvent) => void; // Allow keyboard events
+  'aria-label': string; // Required for accessibility
 }
 
-<<<<<<< HEAD
-// Using React.memo to prevent unnecessary re-renders
-=======
 // Custom comparison function for memoization to optimize performance
 const areEqual = (prevProps: IconButtonProps, nextProps: IconButtonProps) => {
   // Compare primitive props
@@ -42,7 +35,7 @@
     }
   }
 
-  // Shallow compare icon element type (from HEAD)
+  // Shallow compare icon element type
   if (prevProps.icon?.type !== nextProps.icon?.type) {
     return false;
   }
@@ -51,7 +44,6 @@
   return true;
 };
 
->>>>>>> df05fb50
 export const IconButton: React.FC<IconButtonProps> = memo(({
   variant = 'glass',
   size = 'md',
@@ -63,23 +55,17 @@
   ...rest
 }) => {
   const { colorMode } = useColorMode();
-<<<<<<< HEAD
-  
-  // Memoize variant style to prevent recalculation on every render
-  const getGlassStyle = useMemo(() => {
-=======
   const prefersReducedMotion = animations.performanceUtils.prefersReducedMotion();
 
-  // Validate ariaLabel in development (from 4d81c5c)
+  // Validate ariaLabel in development
   useEffect(() => {
     if (process.env.NODE_ENV !== 'production' && (!ariaLabel || ariaLabel.trim() === '')) {
       console.error('IconButton requires a non-empty aria-label prop for accessibility');
     }
   }, [ariaLabel]);
 
-  // Apply glassmorphism effect based on color mode and variant (from HEAD/4d81c5c - they are similar)
-  const getGlassStyle = () => {
->>>>>>> df05fb50
+  // Apply glassmorphism effect based on color mode and variant
+  const getVariantStyle = useCallback(() => {
     if (variant === 'glass') {
       return colorMode === 'light'
         ? glassmorphism.create(0.7, 8, 1)
@@ -118,44 +104,37 @@
       };
     } else if (variant === 'high-contrast') {
       return {
-        bg: colorMode === 'light' 
-          ? 'highContrast.light.primary' 
+        bg: colorMode === 'light'
+          ? 'highContrast.light.primary'
           : 'highContrast.dark.primary',
-        color: colorMode === 'light' 
-          ? 'white' 
+        color: colorMode === 'light'
+          ? 'white'
           : 'black',
         border: '2px solid',
-        borderColor: colorMode === 'light' 
-          ? 'black' 
+        borderColor: colorMode === 'light'
+          ? 'black'
           : 'white',
       };
     } else if (variant === 'high-contrast-secondary') {
       return {
-        bg: colorMode === 'light' 
-          ? 'highContrast.light.secondary' 
+        bg: colorMode === 'light'
+          ? 'highContrast.light.secondary'
           : 'highContrast.dark.secondary',
-        color: colorMode === 'light' 
-          ? 'white' 
+        color: colorMode === 'light'
+          ? 'white'
           : 'black',
         border: '2px solid',
-        borderColor: colorMode === 'light' 
-          ? 'black' 
+        borderColor: colorMode === 'light'
+          ? 'black'
           : 'white',
       };
     }
 
     return {};
-<<<<<<< HEAD
   }, [variant, colorMode]);
-  
-  // Memoize size styles to prevent recalculation on every render
-  const getSizeStyle = useMemo(() => {
-=======
-  };
-
-  // Size styles - memoized (from HEAD, using boxSize)
+
+  // Size styles - memoized
   const sizeStyle = useMemo(() => {
->>>>>>> df05fb50
     switch (size) {
       case 'sm':
         return { boxSize: 8, fontSize: 'md' };
@@ -166,28 +145,17 @@
         return { boxSize: 10, fontSize: 'lg' };
     }
   }, [size]);
-<<<<<<< HEAD
-  
-  // Memoize disabled styles
-=======
-
-  // Disabled styles - memoized (from HEAD/4d81c5c - identical)
->>>>>>> df05fb50
+
+  // Disabled styles - memoized
   const disabledStyle = useMemo(() => isDisabled ? {
     opacity: 0.6,
     cursor: 'not-allowed',
     _hover: {},
     _active: {},
-<<<<<<< HEAD
-  } : {}, [isDisabled]);
-  
-  // Memoize loading styles
-=======
     _focus: { boxShadow: 'none' }, // Prevent focus ring on disabled
   } : {}, [isDisabled]);
 
-  // Loading styles with GPU-accelerated animation - memoized (from HEAD)
->>>>>>> df05fb50
+  // Loading styles with GPU-accelerated animation - memoized
   const loadingStyle = useMemo(() => isLoading ? {
     position: 'relative',
     cursor: 'progress',
@@ -206,83 +174,20 @@
       animation: `${animations.keyframes.spin} 0.8s linear infinite`,
       willChange: 'transform', // Hint for browser optimization
     },
-<<<<<<< HEAD
-  } : {}, [isLoading]);
-  
-  // Memoize hover and active styles
-  const interactionStyles = useMemo(() => {
-    if (isDisabled || isLoading) return {};
-    
-    if (variant.startsWith('high-contrast')) {
-      return {
-        _hover: {
-          transform: 'scale(1.05)',
-          boxShadow: 'lg',
-        },
-        _active: {
-          transform: 'scale(1)',
-        },
-        _focus: {
-          boxShadow: 'high-contrast-focus',
-          outline: 'none',
-        },
-      };
-    }
-    
-    return {
-      _hover: {
-        transform: 'translateY(-2px)',
-        boxShadow: 'md',
-      },
-      _active: {
-        transform: 'translateY(0)',
-      },
-      _focus: {
-        boxShadow: 'outline',
-        outline: 'none',
-      },
-    };
-  }, [variant, isDisabled, isLoading]);
-  
-  // Accessibility attributes
-  const accessibilityProps = useMemo(() => ({
-    role: 'button',
-    'aria-label': ariaLabel,
-    'aria-disabled': isDisabled,
-    'aria-busy': isLoading,
-    tabIndex: isDisabled ? -1 : 0,
-  }), [ariaLabel, isDisabled, isLoading]);
-  
-  // Keyboard event handler with useCallback
-  const handleKeyDown = useCallback((e: React.KeyboardEvent) => {
-    if (!isDisabled && !isLoading && (e.key === 'Enter' || e.key === ' ')) {
-      e.preventDefault();
-      onClick?.(e as unknown as React.MouseEvent);
-    }
-  }, [isDisabled, isLoading, onClick]);
-  
-  // Click handler with useCallback
-  const handleClick = useCallback((e: React.MouseEvent) => {
-    if (!isDisabled && !isLoading && onClick) {
-      onClick(e);
-    }
-  }, [isDisabled, isLoading, onClick]);
-  
-=======
     _focus: { boxShadow: 'none' }, // Prevent focus ring on loading
   } : {}, [isLoading]);
 
-  // Improved focus styles for better visibility (WCAG 2.1 AA compliance) - memoized (from 4d81c5c)
+  // Improved focus styles for better visibility (WCAG 2.1 AA compliance) - memoized
   const focusStyles = useMemo(() => !isDisabled && !isLoading ? {
     outline: 'none', // Remove default outline
     boxShadow: `0 0 0 3px ${colorMode === 'light' ? 'rgba(66, 153, 225, 0.6)' : 'rgba(99, 179, 237, 0.6)'}`, // Higher contrast focus ring
     zIndex: 1, // Ensure focus style is visible
   } : {}, [isDisabled, isLoading, colorMode]);
 
-  // Memoize glass style
-  const glassStyle = useMemo(() => getGlassStyle(), [variant, colorMode]);
-
-  // Memoize hover and active styles with GPU acceleration (from HEAD)
+  // Memoize variant style
+  const variantStyle = useMemo(() => getVariantStyle(), [getVariantStyle]);
+
+  // Memoize hover and active styles with GPU acceleration
   const interactionStyles = useMemo(() => {
     // If user prefers reduced motion, use simpler animations or none
     if (prefersReducedMotion) {
@@ -310,10 +215,24 @@
     };
   }, [isDisabled, isLoading, prefersReducedMotion]);
 
-  // Apply GPU acceleration utilities (from HEAD)
+  // Apply GPU acceleration utilities
   const gpuAcceleration = animations.performanceUtils.forceGPU;
 
->>>>>>> df05fb50
+  // Handle click event with useCallback
+  const handleClick = useCallback((e: React.MouseEvent | React.KeyboardEvent) => {
+    if (!isDisabled && !isLoading && onClick) {
+      onClick(e);
+    }
+  }, [isDisabled, isLoading, onClick]);
+
+  // Handle keydown event for Enter/Space activation
+  const handleKeyDown = useCallback((e: React.KeyboardEvent) => {
+    if (!isDisabled && !isLoading && (e.key === 'Enter' || e.key === ' ')) {
+      e.preventDefault();
+      handleClick(e);
+    }
+  }, [isDisabled, isLoading, handleClick]);
+
   return (
     <Box
       as="button"
@@ -323,40 +242,29 @@
       alignItems="center"
       justifyContent="center"
       borderRadius="md"
-<<<<<<< HEAD
-      transition="all 0.2s ease-in-out"
-      onKeyDown={handleKeyDown}
-      onClick={handleClick}
-      {...getGlassStyle}
-      {...getSizeStyle}
-      {...disabledStyle}
-      {...loadingStyle}
-      {...interactionStyles}
-      {...accessibilityProps}
-=======
       fontWeight="medium"
       transition={animations.createAdaptiveTransition(['transform', 'box-shadow', 'background', 'opacity'], 'normal', animations.easings.easeOut)}
       position="relative" // Ensure position context for focus styles
       aria-label={ariaLabel} // Use the mandatory aria-label prop
-      // Apply focus styles using _focusVisible for better keyboard navigation experience (from 4d81c5c)
+      // Apply focus styles using _focusVisible for better keyboard navigation experience
       _focusVisible={{
         ...focusStyles
       }}
-      {...interactionStyles} // From HEAD
-      {...glassStyle} // Merged
-      {...sizeStyle} // From HEAD
-      {...disabledStyle} // Merged
-      {...loadingStyle} // From HEAD
-      {...gpuAcceleration} // Apply GPU acceleration (from HEAD)
-      onClick={!isDisabled && !isLoading ? onClick : undefined}
-      // ARIA attributes for accessibility (merged)
+      {...interactionStyles}
+      {...variantStyle}
+      {...sizeStyle}
+      {...disabledStyle}
+      {...loadingStyle}
+      {...gpuAcceleration} // Apply GPU acceleration
+      onClick={handleClick}
+      onKeyDown={handleKeyDown} // Add keyboard handler
+      // ARIA attributes for accessibility
       aria-disabled={isDisabled}
       aria-busy={isLoading}
-      tabIndex={isDisabled ? -1 : 0} // Ensure proper tab order: disabled buttons are not focusable (from 4d81c5c)
->>>>>>> df05fb50
+      tabIndex={isDisabled ? -1 : 0} // Ensure proper tab order: disabled buttons are not focusable
       {...rest}
     >
-      {/* Wrap icon in a span for better accessibility structure (from 4d81c5c) */}
+      {/* Wrap icon in a span for better accessibility structure */}
       {isLoading ? (
         <Box opacity={0} aria-hidden="true">{icon}</Box>
       ) : (
@@ -371,14 +279,9 @@
       )}
     </Box>
   );
-<<<<<<< HEAD
-});
-
-=======
 }, areEqual);
 
 // Display name for debugging
->>>>>>> df05fb50
 IconButton.displayName = 'IconButton';
 
 export default IconButton;
