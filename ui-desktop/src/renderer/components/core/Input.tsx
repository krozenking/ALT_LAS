<<<<<<< HEAD
import React, { memo, useState, useCallback, useMemo } from 'react';
import { Box, BoxProps, useColorMode, Input as ChakraInput, InputProps as ChakraInputProps } from '@chakra-ui/react';
=======
import React, { useId, memo, useMemo, useEffect } from 'react';
import { Box, BoxProps, useColorMode, Input as ChakraInput, FormLabel, FormHelperText, FormErrorMessage, FormControl } from '@chakra-ui/react';
>>>>>>> df05fb50
import { glassmorphism } from '@/styles/theme';
import { animations } from '@/styles/animations'; // Import animations

<<<<<<< HEAD
export interface InputProps extends Omit<ChakraInputProps, 'size'> {
  variant?: 'glass' | 'solid' | 'outline' | 'high-contrast';
=======
export interface InputProps extends BoxProps {
  variant?: 'glass' | 'glass-primary' | 'glass-secondary' | 'solid' | 'outline';
>>>>>>> df05fb50
  size?: 'sm' | 'md' | 'lg';
  isDisabled?: boolean;
  isReadOnly?: boolean;
  isInvalid?: boolean;
  isRequired?: boolean;
  label?: string;
  placeholder?: string;
  helperText?: string;
  errorMessage?: string;
  value?: string;
  onChange?: (e: React.ChangeEvent<HTMLInputElement>) => void;
  onFocus?: (e: React.FocusEvent<HTMLInputElement>) => void;
  onBlur?: (e: React.FocusEvent<HTMLInputElement>) => void;
  type?: string;
  name?: string;
  id?: string;
  autoComplete?: string;
  leftElement?: React.ReactNode;
  rightElement?: React.ReactNode;
  /**
   * ID for the input element, required for accessibility
   */
  id?: string;
  /**
   * Description for the input field, used for aria-describedby
   */
  description?: string;
  /**
   * Whether the field is required
   */
  isRequired?: boolean;
}

<<<<<<< HEAD
// Using React.memo to prevent unnecessary re-renders
=======
// Custom comparison function for memoization
const areEqual = (prevProps: InputProps, nextProps: InputProps) => {
  // Compare primitive props
  if (
    prevProps.variant !== nextProps.variant ||
    prevProps.size !== nextProps.size ||
    prevProps.isDisabled !== nextProps.isDisabled ||
    prevProps.isReadOnly !== nextProps.isReadOnly ||
    prevProps.isInvalid !== nextProps.isInvalid ||
    prevProps.isRequired !== nextProps.isRequired ||
    prevProps.label !== nextProps.label ||
    prevProps.placeholder !== nextProps.placeholder ||
    prevProps.helperText !== nextProps.helperText ||
    prevProps.errorMessage !== nextProps.errorMessage ||
    prevProps.value !== nextProps.value ||
    prevProps.onChange !== nextProps.onChange ||
    prevProps.onFocus !== nextProps.onFocus ||
    prevProps.onBlur !== nextProps.onBlur ||
    prevProps.type !== nextProps.type ||
    prevProps.name !== nextProps.name ||
    prevProps.id !== nextProps.id ||
    prevProps.autoComplete !== nextProps.autoComplete
  ) {
    return false;
  }

  // Compare style props that affect rendering
  const styleProps = ['bg', 'color', 'borderColor', 'boxShadow', 'opacity', 'transform'];
  for (const prop of styleProps) {
    if (prevProps[prop] !== nextProps[prop]) {
      return false;
    }
  }

  // Deep comparison is expensive, so we'll assume elements changed if they're provided
  if (
    (prevProps.leftElement && !nextProps.leftElement) ||
    (!prevProps.leftElement && nextProps.leftElement) ||
    (prevProps.rightElement && !nextProps.rightElement) ||
    (!prevProps.rightElement && nextProps.rightElement)
  ) {
    return false;
  }

  // If we got here, props are considered equal
  return true;
};

>>>>>>> df05fb50
export const Input: React.FC<InputProps> = memo(({
  variant = 'glass',
  size = 'md',
  isDisabled = false,
  isReadOnly = false,
  isInvalid = false,
  isRequired = false,
  label,
  placeholder,
  helperText,
  errorMessage,
  value,
  onChange,
  onFocus,
  onBlur,
  type = 'text',
  name,
  id: propId,
  autoComplete,
  leftElement,
  rightElement,
  id,
  description,
  isRequired = false,
  onChange,
  onFocus,
  onBlur,
  ...rest
}) => {
  const { colorMode } = useColorMode();
<<<<<<< HEAD
  
  // Generate stable IDs for accessibility
  const inputId = useMemo(() => id || `input-${Math.random().toString(36).substr(2, 9)}`, [id]);
  const descriptionId = useMemo(() => description ? `${inputId}-description` : undefined, [description, inputId]);
  const errorId = useMemo(() => error ? `${inputId}-error` : undefined, [error, inputId]);
  
  // Memoize input style to prevent recalculation on every render
  const getInputStyle = useMemo(() => {
=======
  const generatedId = useId();
  const id = propId || `input-${generatedId}`;
  const errorId = isInvalid && errorMessage ? `${id}-error` : undefined;
  const helperId = helperText ? `${id}-helper` : undefined;
  const labelId = label ? `${id}-label` : undefined;
  const prefersReducedMotion = animations.performanceUtils.prefersReducedMotion();

  // Improved focus styles for better visibility (WCAG 2.1 AA compliance) - memoized
  const focusStyles = useMemo(() => !isDisabled ? {
    outline: 'none', // Remove default outline
    boxShadow: `0 0 0 3px ${colorMode === 'light' ? 'rgba(66, 153, 225, 0.6)' : 'rgba(99, 179, 237, 0.6)'}`, // Higher contrast focus ring
    borderColor: colorMode === 'light' ? 'blue.500' : 'blue.300',
    zIndex: 1, // Ensure focus style is visible
  } : {}, [isDisabled, colorMode]);

  // Apply glassmorphism effect based on color mode and variant
  const getGlassStyle = () => {
    const baseFocusVisible = { _focusVisible: { ...focusStyles } }; // Use _focusVisible for keyboard focus
>>>>>>> df05fb50
    if (variant === 'glass') {
      return {
        ...(colorMode === 'light'
          ? glassmorphism.create(0.7, 8, 1)
          : glassmorphism.createDark(0.7, 8, 1)),
        ...baseFocusVisible,
      };
    } else if (variant === 'glass-primary') {
      return {
        ...(colorMode === 'light'
          ? glassmorphism.create(0.7, 8, 1)
          : glassmorphism.createDark(0.7, 8, 1)),
        bg: colorMode === 'light'
          ? 'rgba(62, 92, 118, 0.8)'
          : 'rgba(62, 92, 118, 0.6)',
        color: 'white',
        ...baseFocusVisible,
      };
    } else if (variant === 'glass-secondary') {
      return {
        ...(colorMode === 'light'
          ? glassmorphism.create(0.7, 8, 1)
          : glassmorphism.createDark(0.7, 8, 1)),
        bg: colorMode === 'light'
          ? 'rgba(199, 144, 96, 0.8)'
          : 'rgba(199, 144, 96, 0.6)',
        color: 'white',
        ...baseFocusVisible,
      };
    } else if (variant === 'solid') {
      return {
        bg: colorMode === 'light' ? 'white' : 'gray.700',
        color: colorMode === 'light' ? 'gray.800' : 'white',
        border: '1px solid',
        borderColor: colorMode === 'light' ? 'gray.200' : 'gray.700',
        ...baseFocusVisible,
      };
    } else if (variant === 'outline') {
      return {
        bg: 'transparent',
        border: '1px solid',
        borderColor: colorMode === 'light' ? 'gray.300' : 'gray.600',
        color: colorMode === 'light' ? 'gray.800' : 'white',
        ...baseFocusVisible,
      };
    } else if (variant === 'high-contrast') {
      return {
        border: '2px solid',
        borderColor: colorMode === 'light' 
          ? 'highContrast.light.border' 
          : 'highContrast.dark.border',
        bg: colorMode === 'light' 
          ? 'white' 
          : 'black',
        color: colorMode === 'light' 
          ? 'black' 
          : 'white',
        _hover: {
          borderColor: colorMode === 'light' 
            ? 'highContrast.light.primary' 
            : 'highContrast.dark.primary',
        },
        _focus: {
          borderColor: colorMode === 'light' 
            ? 'highContrast.light.focus' 
            : 'highContrast.dark.focus',
          boxShadow: 'high-contrast-focus',
          outline: 'none',
        }
      };
    }

    return {};
<<<<<<< HEAD
  }, [variant, colorMode]);
  
  // Memoize size styles to prevent recalculation on every render
  const getSizeStyle = useMemo(() => {
=======
  };

  // Size styles - memoized to prevent recalculation
  const sizeStyle = useMemo(() => {
>>>>>>> df05fb50
    switch (size) {
      case 'sm':
        return { px: 3, py: 1, fontSize: 'sm' };
      case 'lg':
        return { px: 4, py: 3, fontSize: 'lg' };
      case 'md':
      default:
        return { px: 4, py: 2, fontSize: 'md' };
    }
  }, [size]);
<<<<<<< HEAD
  
  // Memoize error styles
  const errorStyle = useMemo(() => error ? {
    borderColor: 'error.500',
=======

  // Disabled styles - memoized to prevent recalculation
  const disabledStyle = useMemo(() => isDisabled ? {
    opacity: 0.6,
    cursor: 'not-allowed',
    bg: colorMode === 'light' ? 'gray.100' : 'gray.700',
    borderColor: colorMode === 'light' ? 'gray.200' : 'gray.600',
    _hover: {},
    _active: {},
    _focus: { boxShadow: 'none' }, // Prevent focus ring on disabled
    _focusVisible: { boxShadow: 'none' },
  } : {}, [isDisabled, colorMode]);

  // Invalid styles - memoized to prevent recalculation
  const invalidStyle = useMemo(() => isInvalid ? {
    borderColor: 'red.500',
    boxShadow: `0 0 0 1px var(--chakra-colors-red-500)`,
    _hover: {
      borderColor: 'red.500',
    },
>>>>>>> df05fb50
    _focus: {
      borderColor: 'red.500',
      boxShadow: `0 0 0 1px var(--chakra-colors-red-500)`,
    },
    _focusVisible: {
      borderColor: 'red.500',
      boxShadow: `0 0 0 3px ${colorMode === 'light' ? 'rgba(229, 62, 62, 0.6)' : 'rgba(252, 129, 129, 0.6)'}`, // Error focus ring
    }
  } : {}, [isInvalid, colorMode]);

  // Memoize glass style to prevent recalculation on every render
  const glassStyle = useMemo(() => getGlassStyle(), [variant, colorMode]);

  // Memoize hover and active styles with GPU acceleration
  const interactionStyles = useMemo(() => {
    // If user prefers reduced motion, use simpler animations or none
    if (prefersReducedMotion) {
      return {
        _hover: !isDisabled ? {
          borderColor: colorMode === 'light' ? 'gray.400' : 'gray.400',
        } : {},
        _active: !isDisabled ? {
          borderColor: colorMode === 'light' ? 'blue.500' : 'blue.300',
        } : {},
      };
    }

    // Use GPU-accelerated animations for standard experience
    return {
      _hover: !isDisabled ? {
        borderColor: colorMode === 'light' ? 'gray.400' : 'gray.400',
        transform: 'translate3d(0, -1px, 0)', // Subtle GPU-accelerated transform
        transition: animations.createAdaptiveTransition(['transform', 'border-color'], 'fast', animations.easings.easeOut),
      } : {},
      _active: !isDisabled ? {
        borderColor: colorMode === 'light' ? 'blue.500' : 'blue.300',
        transform: 'translate3d(0, 0, 0)', // Reset transform
        transition: animations.createAdaptiveTransition(['transform', 'border-color'], 'ultraFast', animations.easings.easeOut),
      } : {},
    };
  }, [isDisabled, colorMode, prefersReducedMotion]);

  // Apply GPU acceleration utilities
  const gpuAcceleration = animations.performanceUtils.forceGPU;

  // Label animation styles
  const labelAnimationStyles = useMemo(() => {
    if (prefersReducedMotion) {
      return {}; // No animation for reduced motion
    }
<<<<<<< HEAD
  } : {}, [error, colorMode]);

  // Accessibility attributes
  const accessibilityProps = useMemo(() => ({
    id: inputId,
    'aria-invalid': error ? true : undefined,
    'aria-describedby': [descriptionId, errorId].filter(Boolean).join(' ') || undefined,
    'aria-required': isRequired,
  }), [inputId, error, descriptionId, errorId, isRequired]);
  
  // Optimize event handlers with useCallback
  const handleChange = useCallback((e: React.ChangeEvent<HTMLInputElement>) => {
    onChange?.(e);
  }, [onChange]);
  
  const handleFocus = useCallback((e: React.FocusEvent<HTMLInputElement>) => {
    onFocus?.(e);
  }, [onFocus]);
  
  const handleBlur = useCallback((e: React.FocusEvent<HTMLInputElement>) => {
    onBlur?.(e);
  }, [onBlur]);
  
=======

    return {
      transition: animations.createAdaptiveTransition(['transform', 'color', 'font-size'], 'normal', animations.easings.easeOut),
      _focusWithin: {
        transform: 'translate3d(0, -12px, 0) scale(0.85)',
        color: colorMode === 'light' ? 'blue.500' : 'blue.300',
      },
    };
  }, [prefersReducedMotion, colorMode]);

  // Determine aria-describedby value
  const describedBy = [errorId, helperId].filter(Boolean).join(' ') || undefined;

>>>>>>> df05fb50
  return (
    <FormControl
      isDisabled={isDisabled}
      isInvalid={isInvalid}
      isRequired={isRequired}
      {...rest}
    >
      {label && (
<<<<<<< HEAD
        <Box 
          as="label" 
          fontSize="sm" 
          fontWeight="medium" 
          mb={1} 
          display="block"
          color={colorMode === 'light' ? 'gray.700' : 'gray.300'}
          htmlFor={inputId}
        >
          {label}
          {isRequired && (
            <Box as="span" color="error.500" ml={1} aria-hidden="true">
              *
            </Box>
          )}
        </Box>
      )}
      
      {/* Description */}
      {description && (
        <Box 
          id={descriptionId}
          fontSize="sm" 
          color={colorMode === 'light' ? 'gray.600' : 'gray.400'}
          mb={2}
        >
          {description}
        </Box>
=======
        <FormLabel
          htmlFor={id}
          id={labelId}
          position="relative"
          {...labelAnimationStyles}
          {...gpuAcceleration} // Apply GPU acceleration to label animations
        >
          {label}
        </FormLabel>
>>>>>>> df05fb50
      )}

      <Box position="relative">
        {leftElement && (
          <Box
            position="absolute"
            left={2}
            top="50%"
            transform="translate3d(0, -50%, 0)" // GPU-accelerated transform
            zIndex={2}
<<<<<<< HEAD
            display="flex"
            alignItems="center"
            aria-hidden="true"
=======
            {...gpuAcceleration} // Apply GPU acceleration
>>>>>>> df05fb50
          >
            {leftElement}
          </Box>
        )}

        <Box
          as="input"
          id={id}
          name={name}
          type={type}
          value={value}
          onChange={onChange}
          onFocus={onFocus}
          onBlur={onBlur}
          placeholder={placeholder}
          readOnly={isReadOnly}
          disabled={isDisabled}
          required={isRequired}
          autoComplete={autoComplete}
          borderRadius="md"
<<<<<<< HEAD
          transition="all 0.2s ease-in-out"
          pl={leftElement ? 10 : 4}
          pr={rightElement ? 10 : 4}
          onChange={handleChange}
          onFocus={handleFocus}
          onBlur={handleBlur}
          {...getInputStyle}
          {...getSizeStyle}
          {...errorStyle}
          {...accessibilityProps}
          {...rest}
=======
          width="100%"
          transition={animations.createAdaptiveTransition(['border-color', 'box-shadow', 'transform'], 'normal', animations.easings.easeOut)}
          {...interactionStyles}
          {...glassStyle} // Includes _focusVisible
          {...sizeStyle}
          {...disabledStyle}
          {...invalidStyle} // Includes invalid focus/focusVisible
          {...gpuAcceleration} // Apply GPU acceleration
          paddingLeft={leftElement ? 10 : undefined}
          paddingRight={rightElement ? 10 : undefined}
          // ARIA attributes for accessibility
          aria-invalid={isInvalid}
          aria-required={isRequired} // Explicitly set aria-required
          aria-describedby={describedBy} // Link to error/helper message if present
          aria-labelledby={labelId} // Associate label if exists
>>>>>>> df05fb50
        />

        {rightElement && (
          <Box
            position="absolute"
            right={2}
            top="50%"
            transform="translate3d(0, -50%, 0)" // GPU-accelerated transform
            zIndex={2}
<<<<<<< HEAD
            display="flex"
            alignItems="center"
            aria-hidden="true"
=======
            {...gpuAcceleration} // Apply GPU acceleration
>>>>>>> df05fb50
          >
            {rightElement}
          </Box>
        )}
      </Box>
<<<<<<< HEAD
      
      {/* Error Message */}
      {error && (
        <Box 
          id={errorId}
          mt={1} 
          fontSize="sm" 
          color="error.500"
          role="alert"
        >
          {error}
        </Box>
=======

      {helperText && !isInvalid && (
        <FormHelperText id={helperId}>{helperText}</FormHelperText>
      )}

      {isInvalid && errorMessage && (
        <FormErrorMessage id={errorId}>{errorMessage}</FormErrorMessage>
>>>>>>> df05fb50
      )}
    </FormControl>
  );
<<<<<<< HEAD
});

=======
}, areEqual);

// Display name for debugging
>>>>>>> df05fb50
Input.displayName = 'Input';

export default Input;
<|MERGE_RESOLUTION|>--- conflicted
+++ resolved
@@ -1,20 +1,14 @@
-<<<<<<< HEAD
-import React, { memo, useState, useCallback, useMemo } from 'react';
-import { Box, BoxProps, useColorMode, Input as ChakraInput, InputProps as ChakraInputProps } from '@chakra-ui/react';
-=======
-import React, { useId, memo, useMemo, useEffect } from 'react';
-import { Box, BoxProps, useColorMode, Input as ChakraInput, FormLabel, FormHelperText, FormErrorMessage, FormControl } from '@chakra-ui/react';
->>>>>>> df05fb50
+import React, { useId, memo, useMemo, useEffect, useCallback } from 'react';
+import {
+  Box, BoxProps, useColorMode, Input as ChakraInput, InputProps as ChakraInputProps,
+  FormLabel, FormHelperText, FormErrorMessage, FormControl
+} from '@chakra-ui/react';
 import { glassmorphism } from '@/styles/theme';
 import { animations } from '@/styles/animations'; // Import animations
 
-<<<<<<< HEAD
-export interface InputProps extends Omit<ChakraInputProps, 'size'> {
-  variant?: 'glass' | 'solid' | 'outline' | 'high-contrast';
-=======
+// Combine props from both versions, prioritizing the FormControl structure
 export interface InputProps extends BoxProps {
-  variant?: 'glass' | 'glass-primary' | 'glass-secondary' | 'solid' | 'outline';
->>>>>>> df05fb50
+  variant?: 'glass' | 'glass-primary' | 'glass-secondary' | 'solid' | 'outline' | 'high-contrast'; // Added high-contrast
   size?: 'sm' | 'md' | 'lg';
   isDisabled?: boolean;
   isReadOnly?: boolean;
@@ -22,35 +16,20 @@
   isRequired?: boolean;
   label?: string;
   placeholder?: string;
-  helperText?: string;
-  errorMessage?: string;
+  helperText?: string; // Use helperText instead of description
+  errorMessage?: string; // Use errorMessage instead of error
   value?: string;
   onChange?: (e: React.ChangeEvent<HTMLInputElement>) => void;
   onFocus?: (e: React.FocusEvent<HTMLInputElement>) => void;
   onBlur?: (e: React.FocusEvent<HTMLInputElement>) => void;
   type?: string;
   name?: string;
-  id?: string;
+  id?: string; // Allow external ID override
   autoComplete?: string;
   leftElement?: React.ReactNode;
   rightElement?: React.ReactNode;
-  /**
-   * ID for the input element, required for accessibility
-   */
-  id?: string;
-  /**
-   * Description for the input field, used for aria-describedby
-   */
-  description?: string;
-  /**
-   * Whether the field is required
-   */
-  isRequired?: boolean;
 }
 
-<<<<<<< HEAD
-// Using React.memo to prevent unnecessary re-renders
-=======
 // Custom comparison function for memoization
 const areEqual = (prevProps: InputProps, nextProps: InputProps) => {
   // Compare primitive props
@@ -85,7 +64,7 @@
     }
   }
 
-  // Deep comparison is expensive, so we'll assume elements changed if they're provided
+  // Assume elements changed if they're provided (shallow compare)
   if (
     (prevProps.leftElement && !nextProps.leftElement) ||
     (!prevProps.leftElement && nextProps.leftElement) ||
@@ -99,7 +78,6 @@
   return true;
 };
 
->>>>>>> df05fb50
 export const Input: React.FC<InputProps> = memo(({
   variant = 'glass',
   size = 'md',
@@ -117,29 +95,13 @@
   onBlur,
   type = 'text',
   name,
-  id: propId,
+  id: propId, // Rename prop to avoid conflict with internal id
   autoComplete,
   leftElement,
   rightElement,
-  id,
-  description,
-  isRequired = false,
-  onChange,
-  onFocus,
-  onBlur,
   ...rest
 }) => {
   const { colorMode } = useColorMode();
-<<<<<<< HEAD
-  
-  // Generate stable IDs for accessibility
-  const inputId = useMemo(() => id || `input-${Math.random().toString(36).substr(2, 9)}`, [id]);
-  const descriptionId = useMemo(() => description ? `${inputId}-description` : undefined, [description, inputId]);
-  const errorId = useMemo(() => error ? `${inputId}-error` : undefined, [error, inputId]);
-  
-  // Memoize input style to prevent recalculation on every render
-  const getInputStyle = useMemo(() => {
-=======
   const generatedId = useId();
   const id = propId || `input-${generatedId}`;
   const errorId = isInvalid && errorMessage ? `${id}-error` : undefined;
@@ -156,9 +118,9 @@
   } : {}, [isDisabled, colorMode]);
 
   // Apply glassmorphism effect based on color mode and variant
-  const getGlassStyle = () => {
+  const getVariantStyle = useCallback(() => {
     const baseFocusVisible = { _focusVisible: { ...focusStyles } }; // Use _focusVisible for keyboard focus
->>>>>>> df05fb50
+
     if (variant === 'glass') {
       return {
         ...(colorMode === 'light'
@@ -204,26 +166,33 @@
         color: colorMode === 'light' ? 'gray.800' : 'white',
         ...baseFocusVisible,
       };
-    } else if (variant === 'high-contrast') {
+    } else if (variant === 'high-contrast') { // Added high-contrast variant
       return {
         border: '2px solid',
-        borderColor: colorMode === 'light' 
-          ? 'highContrast.light.border' 
+        borderColor: colorMode === 'light'
+          ? 'highContrast.light.border'
           : 'highContrast.dark.border',
-        bg: colorMode === 'light' 
-          ? 'white' 
+        bg: colorMode === 'light'
+          ? 'white'
           : 'black',
-        color: colorMode === 'light' 
-          ? 'black' 
+        color: colorMode === 'light'
+          ? 'black'
           : 'white',
         _hover: {
-          borderColor: colorMode === 'light' 
-            ? 'highContrast.light.primary' 
+          borderColor: colorMode === 'light'
+            ? 'highContrast.light.primary'
             : 'highContrast.dark.primary',
         },
-        _focus: {
-          borderColor: colorMode === 'light' 
-            ? 'highContrast.light.focus' 
+        _focus: { // Use _focus for high-contrast as _focusVisible might not be enough
+          borderColor: colorMode === 'light'
+            ? 'highContrast.light.focus'
+            : 'highContrast.dark.focus',
+          boxShadow: 'high-contrast-focus',
+          outline: 'none',
+        },
+        _focusVisible: { // Keep _focusVisible consistent
+          borderColor: colorMode === 'light'
+            ? 'highContrast.light.focus'
             : 'highContrast.dark.focus',
           boxShadow: 'high-contrast-focus',
           outline: 'none',
@@ -232,33 +201,20 @@
     }
 
     return {};
-<<<<<<< HEAD
-  }, [variant, colorMode]);
-  
-  // Memoize size styles to prevent recalculation on every render
-  const getSizeStyle = useMemo(() => {
-=======
-  };
+  }, [variant, colorMode, focusStyles]);
 
   // Size styles - memoized to prevent recalculation
   const sizeStyle = useMemo(() => {
->>>>>>> df05fb50
     switch (size) {
       case 'sm':
-        return { px: 3, py: 1, fontSize: 'sm' };
+        return { px: 3, py: 1, fontSize: 'sm', height: '32px' }; // Added height
       case 'lg':
-        return { px: 4, py: 3, fontSize: 'lg' };
+        return { px: 4, py: 3, fontSize: 'lg', height: '48px' }; // Added height
       case 'md':
       default:
-        return { px: 4, py: 2, fontSize: 'md' };
+        return { px: 4, py: 2, fontSize: 'md', height: '40px' }; // Added height
     }
   }, [size]);
-<<<<<<< HEAD
-  
-  // Memoize error styles
-  const errorStyle = useMemo(() => error ? {
-    borderColor: 'error.500',
-=======
 
   // Disabled styles - memoized to prevent recalculation
   const disabledStyle = useMemo(() => isDisabled ? {
@@ -279,8 +235,7 @@
     _hover: {
       borderColor: 'red.500',
     },
->>>>>>> df05fb50
-    _focus: {
+    _focus: { // Keep _focus for consistency if needed, but _focusVisible is preferred
       borderColor: 'red.500',
       boxShadow: `0 0 0 1px var(--chakra-colors-red-500)`,
     },
@@ -290,8 +245,8 @@
     }
   } : {}, [isInvalid, colorMode]);
 
-  // Memoize glass style to prevent recalculation on every render
-  const glassStyle = useMemo(() => getGlassStyle(), [variant, colorMode]);
+  // Memoize variant style to prevent recalculation on every render
+  const variantStyle = useMemo(() => getVariantStyle(), [getVariantStyle]);
 
   // Memoize hover and active styles with GPU acceleration
   const interactionStyles = useMemo(() => {
@@ -330,93 +285,65 @@
     if (prefersReducedMotion) {
       return {}; // No animation for reduced motion
     }
-<<<<<<< HEAD
-  } : {}, [error, colorMode]);
-
-  // Accessibility attributes
-  const accessibilityProps = useMemo(() => ({
-    id: inputId,
-    'aria-invalid': error ? true : undefined,
-    'aria-describedby': [descriptionId, errorId].filter(Boolean).join(' ') || undefined,
-    'aria-required': isRequired,
-  }), [inputId, error, descriptionId, errorId, isRequired]);
-  
+
+    // Basic floating label effect (can be enhanced)
+    const isFilled = value && value.toString().length > 0;
+    return {
+      position: 'absolute',
+      left: 4,
+      top: '50%',
+      transform: isFilled ? 'translate3d(0, -140%, 0) scale(0.85)' : 'translate3d(0, -50%, 0) scale(1)',
+      transformOrigin: 'top left',
+      pointerEvents: 'none',
+      color: colorMode === 'light' ? 'gray.600' : 'gray.400',
+      transition: animations.createAdaptiveTransition(['transform', 'color'], 'normal', animations.easings.easeOut),
+      _groupFocusWithin: {
+        transform: 'translate3d(0, -140%, 0) scale(0.85)',
+        color: colorMode === 'light' ? 'blue.500' : 'blue.300',
+      },
+    };
+  }, [prefersReducedMotion, colorMode, value]);
+
+  // Determine aria-describedby value
+  const describedBy = [errorId, helperId].filter(Boolean).join(' ') || undefined;
+
   // Optimize event handlers with useCallback
   const handleChange = useCallback((e: React.ChangeEvent<HTMLInputElement>) => {
     onChange?.(e);
   }, [onChange]);
-  
+
   const handleFocus = useCallback((e: React.FocusEvent<HTMLInputElement>) => {
     onFocus?.(e);
   }, [onFocus]);
-  
+
   const handleBlur = useCallback((e: React.FocusEvent<HTMLInputElement>) => {
     onBlur?.(e);
   }, [onBlur]);
-  
-=======
-
-    return {
-      transition: animations.createAdaptiveTransition(['transform', 'color', 'font-size'], 'normal', animations.easings.easeOut),
-      _focusWithin: {
-        transform: 'translate3d(0, -12px, 0) scale(0.85)',
-        color: colorMode === 'light' ? 'blue.500' : 'blue.300',
-      },
-    };
-  }, [prefersReducedMotion, colorMode]);
-
-  // Determine aria-describedby value
-  const describedBy = [errorId, helperId].filter(Boolean).join(' ') || undefined;
-
->>>>>>> df05fb50
+
   return (
     <FormControl
       isDisabled={isDisabled}
       isInvalid={isInvalid}
       isRequired={isRequired}
+      position="relative" // Needed for label positioning
+      role="group" // For _groupFocusWithin
       {...rest}
     >
       {label && (
-<<<<<<< HEAD
-        <Box 
-          as="label" 
-          fontSize="sm" 
-          fontWeight="medium" 
-          mb={1} 
-          display="block"
-          color={colorMode === 'light' ? 'gray.700' : 'gray.300'}
-          htmlFor={inputId}
-        >
-          {label}
-          {isRequired && (
-            <Box as="span" color="error.500" ml={1} aria-hidden="true">
-              *
-            </Box>
-          )}
-        </Box>
-      )}
-      
-      {/* Description */}
-      {description && (
-        <Box 
-          id={descriptionId}
-          fontSize="sm" 
-          color={colorMode === 'light' ? 'gray.600' : 'gray.400'}
-          mb={2}
-        >
-          {description}
-        </Box>
-=======
         <FormLabel
           htmlFor={id}
           id={labelId}
-          position="relative"
-          {...labelAnimationStyles}
-          {...gpuAcceleration} // Apply GPU acceleration to label animations
+          // {...labelAnimationStyles} // Apply label animation styles
+          // {...gpuAcceleration} // Apply GPU acceleration to label animations
+          // Basic label styling for now, animation needs refinement
+          fontSize="sm"
+          fontWeight="medium"
+          mb={1}
+          display="block"
+          color={colorMode === 'light' ? 'gray.700' : 'gray.300'}
         >
           {label}
         </FormLabel>
->>>>>>> df05fb50
       )}
 
       <Box position="relative">
@@ -427,62 +354,44 @@
             top="50%"
             transform="translate3d(0, -50%, 0)" // GPU-accelerated transform
             zIndex={2}
-<<<<<<< HEAD
             display="flex"
             alignItems="center"
             aria-hidden="true"
-=======
             {...gpuAcceleration} // Apply GPU acceleration
->>>>>>> df05fb50
           >
             {leftElement}
           </Box>
         )}
 
-        <Box
-          as="input"
+        <ChakraInput // Use ChakraInput directly
           id={id}
           name={name}
           type={type}
           value={value}
-          onChange={onChange}
-          onFocus={onFocus}
-          onBlur={onBlur}
-          placeholder={placeholder}
-          readOnly={isReadOnly}
-          disabled={isDisabled}
-          required={isRequired}
-          autoComplete={autoComplete}
-          borderRadius="md"
-<<<<<<< HEAD
-          transition="all 0.2s ease-in-out"
-          pl={leftElement ? 10 : 4}
-          pr={rightElement ? 10 : 4}
           onChange={handleChange}
           onFocus={handleFocus}
           onBlur={handleBlur}
-          {...getInputStyle}
-          {...getSizeStyle}
-          {...errorStyle}
-          {...accessibilityProps}
-          {...rest}
-=======
+          placeholder={placeholder}
+          isReadOnly={isReadOnly}
+          isDisabled={isDisabled}
+          isRequired={isRequired} // Pass isRequired to ChakraInput
+          autoComplete={autoComplete}
+          borderRadius="md"
           width="100%"
           transition={animations.createAdaptiveTransition(['border-color', 'box-shadow', 'transform'], 'normal', animations.easings.easeOut)}
           {...interactionStyles}
-          {...glassStyle} // Includes _focusVisible
+          {...variantStyle} // Includes _focusVisible
           {...sizeStyle}
           {...disabledStyle}
           {...invalidStyle} // Includes invalid focus/focusVisible
           {...gpuAcceleration} // Apply GPU acceleration
-          paddingLeft={leftElement ? 10 : undefined}
-          paddingRight={rightElement ? 10 : undefined}
+          pl={leftElement ? 10 : undefined} // Use pl instead of paddingLeft
+          pr={rightElement ? 10 : undefined} // Use pr instead of paddingRight
           // ARIA attributes for accessibility
           aria-invalid={isInvalid}
-          aria-required={isRequired} // Explicitly set aria-required
+          // aria-required={isRequired} // ChakraInput handles this based on isRequired prop
           aria-describedby={describedBy} // Link to error/helper message if present
           aria-labelledby={labelId} // Associate label if exists
->>>>>>> df05fb50
         />
 
         {rightElement && (
@@ -492,32 +401,15 @@
             top="50%"
             transform="translate3d(0, -50%, 0)" // GPU-accelerated transform
             zIndex={2}
-<<<<<<< HEAD
             display="flex"
             alignItems="center"
             aria-hidden="true"
-=======
             {...gpuAcceleration} // Apply GPU acceleration
->>>>>>> df05fb50
           >
             {rightElement}
           </Box>
         )}
       </Box>
-<<<<<<< HEAD
-      
-      {/* Error Message */}
-      {error && (
-        <Box 
-          id={errorId}
-          mt={1} 
-          fontSize="sm" 
-          color="error.500"
-          role="alert"
-        >
-          {error}
-        </Box>
-=======
 
       {helperText && !isInvalid && (
         <FormHelperText id={helperId}>{helperText}</FormHelperText>
@@ -525,18 +417,12 @@
 
       {isInvalid && errorMessage && (
         <FormErrorMessage id={errorId}>{errorMessage}</FormErrorMessage>
->>>>>>> df05fb50
       )}
     </FormControl>
   );
-<<<<<<< HEAD
-});
-
-=======
 }, areEqual);
 
 // Display name for debugging
->>>>>>> df05fb50
 Input.displayName = 'Input';
 
 export default Input;
